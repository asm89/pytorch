--- conflicted
+++ resolved
@@ -43,10 +43,7 @@
 
 os.environ['PYTORCH_NVFUSER_DISABLE'] = 'fallback,fma,unroll_with_rng'
 os.environ['PYTORCH_NVFUSER_JIT_OPT_LEVEL'] = '0'
-<<<<<<< HEAD
 os.environ['PYTORCH_NVFUSER_ENABLE'] = 'complex'
-=======
->>>>>>> 357707b9
 
 if GRAPH_EXECUTOR == ProfilingMode.PROFILING:
     torch._C._jit_set_texpr_fuser_enabled(False)
@@ -601,13 +598,9 @@
             #  bfloat16 kernels instead of eager mode
             #  implementation, since mismatch in cast
             #  adds excessive noise.
-<<<<<<< HEAD
             o = t(x.to(torch.float64), y.to(torch.float64))
             if o.dtype.is_floating_point:
                 o = o.to(torch.bfloat16)
-=======
-            o = t(x.to(torch.float64), y.to(torch.float64)).to(torch.bfloat16)
->>>>>>> 357707b9
         else:
             o = t(x, y)
 
@@ -4818,15 +4811,9 @@
                      "Requires fusion optimization pass to be effective")
     def test_scheduler_with_polymorphic_broadcast(self):
         device = "cuda"
-<<<<<<< HEAD
-        x0 = torch.randn(1024, 204800, device=device)
-        x1 = torch.rand_like(x0)
-        x2 = torch.randn(1024, device=device)
-=======
         x0 = torch.randn(10, 128, device=device)
         x1 = torch.rand_like(x0)
         x2 = torch.randn(10, device=device)
->>>>>>> 357707b9
 
         def t(x0, x1, x2):
             x3 = x2.unsqueeze(-1)
@@ -4838,11 +4825,7 @@
         t_jit = torch.jit.script(t)
         self._run_helper(t_jit, t, x0, x1, x2, check_stride=True)
 
-<<<<<<< HEAD
-        x2 = torch.randn(204800, device=device)
-=======
         x2 = torch.randn(128, device=device)
->>>>>>> 357707b9
 
         def t2(x0, x1, x2):
             x3 = x2.unsqueeze(0)
