# Owner(s): ["module: inductor"]
import atexit
import contextlib
import functools
import os
import sys
import unittest
from collections import defaultdict
from enum import Enum
from functools import partial
from unittest.mock import patch

import torch

from torch._dispatch.python import enable_python_dispatcher
from torch._dynamo.test_case import run_tests
from torch._subclasses.fake_tensor import (
    DataDependentOutputException,
    DynamicOutputShapeException,
    FakeTensorMode,
)
from torch.testing._internal.common_cuda import SM80OrLater
from torch.testing._internal.common_device_type import (
    instantiate_device_type_tests,
    onlyNativeDeviceTypes,
    OpDTypes,
    ops,
    skipCPUIf,
    skipCUDAIf,
)
from torch.testing._internal.common_methods_invocations import op_db, skipOps
from torch.testing._internal.common_utils import (
    dtype_abbrs,
    IS_MACOS,
    IS_X86,
    skipCUDAMemoryLeakCheckIf,
    skipIfCrossRef,
    skipIfTorchDynamo,
    suppress_warnings,
    TEST_MKL,
    TEST_WITH_ASAN,
    TEST_WITH_ROCM,
    TestCase,
)
from torch.testing._internal.inductor_utils import HAS_CPU, HAS_CUDA
from torch.utils._python_dispatch import TorchDispatchMode
from torch.utils._pytree import tree_map

try:
    try:
        from .test_torchinductor import check_model, check_model_cuda
    except ImportError:
        from test_torchinductor import check_model, check_model_cuda
except (unittest.SkipTest, ImportError) as e:
    sys.stderr.write(f"{type(e)}: {e}\n")
    if __name__ == "__main__":
        sys.exit(0)
    raise

bf16 = torch.bfloat16  # not tested
f64 = torch.float64
f32 = torch.float32
f16 = torch.float16
i8 = torch.int8  # not tested
i16 = torch.int16  # not tested
i32 = torch.int32
i64 = torch.int64
b8 = torch.bool
u8 = torch.uint8  # not tested

_ops = partial(
    ops, dtypes=OpDTypes.supported, allowed_dtypes=[f16, f32, f64, i32, i64, b8]
)

# Success forces pass; failure forces fail; skip unconditionally skips testing
ExpectedTestResult = Enum("ExpectedTestResult", ("SUCCESS", "XFAILURE", "SKIP"))

COLLECT_EXPECT = os.getenv("PYTORCH_COLLECT_EXPECT", "0") == "1"
ALL_SAMPLES = os.getenv("PYTORCH_ALL_SAMPLES", "0") == "1"
START = os.getenv("PYTORCH_TEST_RANGE_START", None)
END = os.getenv("PYTORCH_TEST_RANGE_END", None)

if START is not None or END is not None:
    assert END is not None
    assert START is not None
    START = int(START)
    END = int(END)
    assert START < END
else:
    START = 0
    END = len(op_db)

seen_failed = defaultdict(set)
failed_reasons = defaultdict(set)


def print_seen():
    expected_failures = defaultdict(list)

    def fmt_dtypes(dtypes):
        r = ", ".join(sorted(dtype_abbrs[d] for d in dtypes))
        return "{" + r + "}"

    def sort_key(kv):
        k, v = kv
        device_type, op = k
        if isinstance(op, tuple):
            return op
        else:
            return op, ""

    for (device_type, op), failed_dtypes in sorted(seen_failed.items(), key=sort_key):
        key = device_type, op
        reasons = ""
        if failed_reasons[key]:

            def maybe_truncate(x, length=80):
                x = str(x).replace("\n", " ")

                idx = x.find("\\n")
                if idx >= 0:
                    x = f"{x[:idx]}..."
                if len(x) > length:
                    return f"{x[:length - 3]}..."
                return x

            reasons = sorted(set(map(maybe_truncate, failed_reasons[key])))
            reasons = "  # " + ", ".join(reasons)

        if failed_dtypes:

            def format_op(op):
                if isinstance(op, tuple):
                    return f'("{op[0]}", "{op[1]}")'
                else:
                    return f'"{op}"'

            expected_failures[device_type].append(
                f"    {format_op(op)}: {fmt_dtypes(failed_dtypes)},{reasons}"
            )

    for device_type in ("cpu", "cuda"):
        expected_failures[device_type]
        nl = "\n"
        print(
            f"""
inductor_expected_failures_single_sample[\"{device_type}\"] = {{
{nl.join(expected_failures[device_type])}
}}
"""
        )


if COLLECT_EXPECT:
    atexit.register(print_seen)

# Note, in these skip/xfail dictionaries use a string as the key
# for the default test, and a tuple of two strings for variants

inductor_skips = defaultdict(dict)


inductor_skips["cpu"] = {
    "linalg.ldl_factor": {f32, f64},  # flaky
    "nn.functional.cosine_embedding_loss": {b8},  # flaky
}

if IS_MACOS and IS_X86:
    inductor_skips["cpu"]["rsqrt"] = {b8, i32}
    inductor_skips["cpu"]["nn.functional.multi_margin_loss"] = {
        b8,
        f16,
        f32,
        f64,
        i32,
        i64,
    }

inductor_skips["cuda"] = {
    # Jiterator kernel is not expected to work with inductor
    "jiterator_2inputs_2outputs": {b8, f16, f32, f64, i32, i64},
    "jiterator_4inputs_with_extra_args": {b8, f16, f32, f64, i32, i64},
    "jiterator_binary": {b8, f16, f32, f64, i32, i64},
    "jiterator_binary_return_by_ref": {b8, f16, f32, f64, i32, i64},
    "jiterator_unary": {b8, f16, f32, f64, i32, i64},
    # flaky
    "nn.functional.cosine_embedding_loss": {b8},
    "native_batch_norm": {f16, f32, f64},
    "_native_batch_norm_legit": {f16, f32, f64},
}

if not SM80OrLater:
    inductor_skips["cuda"]["bfloat16"] = {b8, f16, f32, f64, i32, i64}

if TEST_WITH_ROCM:
    # Tensors are not alike
    inductor_skips["cuda"]["logcumsumexp"] = {f32}

inductor_expected_failures_single_sample = defaultdict(dict)

inductor_expected_failures_single_sample["cpu"] = {
    ("_segment_reduce", "lengths"): {f16, f32, f64},
    "_upsample_bilinear2d_aa": {f32, f64},
    "bernoulli": {f32, f64},
    "cholesky": {f32, f64},
    "complex": {f16},
    "exponential": {f16},
    "masked_scatter": {f16, f32, f64},
    ("max", "reduction_with_dim"): {b8},
    ("min", "reduction_with_dim"): {b8},
    "multinomial": {f32, f64},
    "nn.functional.avg_pool1d": {i64},
    "nn.functional.avg_pool2d": {i64},
    "nn.functional.local_response_norm": {i64},
    "nn.functional.rrelu": {f32, f64},
    "nn.functional.triplet_margin_with_distance_loss": {f16, f32, f64, i32, i64},
    "nonzero_static": {b8, f16, f32, f64, i32, i64},
    ("normal", "in_place"): {f16, f32, f64},
    ("normal", "number_mean"): {f16, f32, f64},
    ("sparse.mm", "reduce"): {f32, f64},
    "sparse.sampled_addmm": {f32, f64},
    "to_sparse": {f32, f64},
    "uniform": {f16},
    "view_as_complex": {f16},
    "pca_lowrank": {f64},
}


inductor_expected_failures_single_sample["cuda"] = {
    ("_segment_reduce", "lengths"): {f16, f32, f64},
    "_upsample_bilinear2d_aa": {f16, f32, f64},
    ("as_strided", "partial_views"): {b8, f16, f32, f64, i32, i64},
    "atanh": {f32},
    "baddbmm": {f16},
    "bernoulli": {f16, f32, f64},
<<<<<<< HEAD
=======
    "cauchy": {f16},
>>>>>>> eae56212
    "cholesky": {f32, f64},
    "exponential": {f16},
    "fft.ihfft2": {f16, f32, f64},
    "fft.ihfftn": {f16, f32, f64},
    "geometric": {f16},
    "linalg.eig": {f32, f64},
    "log_normal": {f16},
    "masked_scatter": {f16, f32, f64},
    ("max", "reduction_with_dim"): {b8},
    ("min", "reduction_with_dim"): {b8},
    "multinomial": {f16, f32, f64},
    "nanquantile": {f32, f64},
    "nn.functional.normalize": {f16},
    "nn.functional.rrelu": {f16, f32, f64},
    "nn.functional.triplet_margin_loss": {f16},
    "nn.functional.triplet_margin_with_distance_loss": {f16, f32, f64, i32, i64},
    ("normal", "in_place"): {f16, f32, f64},
    ("normal", "number_mean"): {f16, f32, f64},
<<<<<<< HEAD
    "outer": {f16},
    ("round", "decimals_3"): {f16},
=======
    "rand_like": {f16, f32, f64},
    "randint": {f16, f32, f64, i32, i64},
    "randint_like": {f16, f32, f64, i32, i64},
    "randn_like": {f16, f32, f64},
>>>>>>> eae56212
    "sparse.sampled_addmm": {f32, f64},
    "to_sparse": {f16, f32, f64},
    "uniform": {f16},
}


inductor_gradient_expected_failures_single_sample = defaultdict(dict)

inductor_gradient_expected_failures_single_sample["cuda"] = {
    "atanh": {f32},
    "nanquantile": {f32, f64},
    "nn.functional.normalize": {f16},
}

if not TEST_WITH_ROCM:
    inductor_gradient_expected_failures_single_sample["cuda"]["tanh"] = {f16}

if not TEST_MKL:
    inductor_expected_failures_single_sample["cpu"].update(
        {
            "fft.hfft2": {b8, i32, i64, f32, f64},
            "fft.hfftn": {b8, i32, i64, f32, f64},
            "fft.ihfft2": {b8, i32, i64, f32, f64},
            "fft.ihfftn": {b8, i32, i64, f32, f64},
        }
    )

inductor_should_fail_with_exception = defaultdict(dict)
inductor_should_fail_with_exception["cpu"] = {}
inductor_should_fail_with_exception["cuda"] = {}


def get_skips_and_xfails(from_dict, xfails=True):
    retval = set()
    for device, d in from_dict.items():
        for op, dtypes in d.items():
            if type(op) is tuple:
                op, variant_name = op
            else:
                variant_name = ""
            retval.add((op, variant_name, device, tuple(dtypes), xfails))
    return retval


# Note: if you get a "AssertionError: Couldn't find OpInfo for ..." error for an OpInfo you are sure
# exists, you might be trying to use a test variant and you need to replace, for example,
# "max.reduction_no_dim" with ("max", "reduction_no_dim") as the key of one of these dictionaries
test_skips_or_fails = (
    get_skips_and_xfails(inductor_skips, xfails=False)
    | get_skips_and_xfails(inductor_expected_failures_single_sample, xfails=True)
    | get_skips_and_xfails(
        inductor_gradient_expected_failures_single_sample, xfails=True
    )
)


def wrapper_set_seed(op, *args, **kwargs):
    """Wrapper to set seed manually for some functions like dropout
    See: https://github.com/pytorch/pytorch/pull/62315#issuecomment-896143189 for more details.
    """
    torch.manual_seed(42)
    return op(*args, **kwargs)


<<<<<<< HEAD
=======
torch.testing._internal.common_methods_invocations.wrapper_set_seed = wrapper_set_seed

>>>>>>> eae56212
# This file does a global patch to `disable_global_flags()` - which we should not invoke in non testing cases.
torch._dynamo.variables.torch.tensor_dunder_fns.append(
    torch.testing._internal.common_utils.disable_functorch
)

# key can be either op_name, or (op_name, deivce_type), or (op_name, device_type, dtype)
inductor_override_kwargs = {
    # the return value of empty is undefined
    "empty": {"assert_equal": False},
    "empty_permuted": {"assert_equal": False},
    "empty_like": {"assert_equal": False},
    "new_empty": {"assert_equal": False},
    "empty_strided": {"assert_equal": False},
    "new_empty_strided": {"assert_equal": False},
<<<<<<< HEAD
=======
    "randn": {"assert_equal": False},
    ("addr", "cuda", f16): {"reference_in_float": True},
    ("angle", "cuda", f64): {"reference_in_float": True},
    ("asin", "cuda", f16): {"reference_in_float": True},
    ("atanh", "cuda", f16): {"reference_in_float": True},
    ("cauchy", "cuda"): {"reference_in_float": True},
    ("cummax", "cuda", f16): {"atol": 5e-4, "rtol": 0.002},
    ("cumprod", "cuda"): {"reference_in_float": True, "atol": 7e-5, "rtol": 0.002},
    ("exponential", "cuda"): {"reference_in_float": True},
    ("geometric", "cuda"): {"reference_in_float": True},
    ("kron", "cuda", f16): {"reference_in_float": True},
    ("log_normal", "cuda"): {"reference_in_float": True},
>>>>>>> eae56212
    ("masked.softmin", "cuda", f16): {"atol": 1e-4, "rtol": 0.01},
    ("nn.functional.batch_norm", "cuda", f16): {"reference_in_float": True},
    ("nn.functional.batch_norm.without_cudnn", "cuda", f16): {
        "reference_in_float": True
    },
    ("nn.functional.cosine_similarity", "cuda", f16): {"reference_in_float": True},
    ("nn.functional.instance_norm", "cuda", f16): {"reference_in_float": True},
    ("nn.functional.local_response_norm", "cuda", f16): {"reference_in_float": True},
    ("nn.functional.soft_margin_loss", "cuda", f16): {"reference_in_float": True},
    ("nn.functional.softmin", "cuda", f16): {"atol": 1e-4, "rtol": 0.01},
    ("nn.functional.softsign", "cuda", f16): {"reference_in_float": True},
    ("nn.functional.tanhshrink", "cuda", f16): {"atol": 3e-4, "rtol": 0.001},
    ("outer", "cuda", f16): {"reference_in_float": True},
    ("round.decimals_3", "cuda", f16): {"reference_in_float": True},
    ("softmax", "cpu", f16): {"atol": 1e-4, "rtol": 0.02},
    ("softmax", "cuda", f16): {"atol": 1e-4, "rtol": 0.02},
    ("_softmax_backward_data", "cuda", f16): {"atol": 0.008, "rtol": 0.002},
    ("special.log_ndtr", "cuda", f64): {"atol": 1e-6, "rtol": 1e-5},
    ("std_mean.unbiased", "cuda", f16): {"reference_in_float": True},
    ("uniform", "cuda"): {"reference_in_float": True},
    "gradient": {"check_gradient": False},  # segfault on check_gradient
    # Following tests failed, and causing subsequent tests failing with unrecoverable CUDA error
    "linalg.solve_triangular": {"check_gradient": False},
    "linalg.lu_factor": {"check_gradient": False},
    "linalg.lu_factor_ex": {"check_gradient": False},
}


if not TEST_WITH_ROCM:
    inductor_override_kwargs.update(
        {
            # We have better precision than eager
            ("cumsum", "cuda", f16): {"reference_in_float": True},
        }
    )


# Always test with all sample for following ops
inductor_all_samples = {
    "arange",
    "diagonal",
    "diagonal_copy",
    "diagonal_scatter",
    "softmax.with_dtype",
    "index_add",
    "index_copy",
    "scatter_reduce.sum",
    "select_scatter",
    "squeeze",
    "unfold",
    "unsqueeze",
    "sum",
    "amax",
    "amin",
    "all",
    "T",
    "H",
    "isinf",
    "isposinf",
    "isneginf",
    "nan_to_num",
    "mT",
    "mH",
    "rsub",
    "triu",
}


def collection_decorator(fn):
    @functools.wraps(fn)
    def inner(self, device, dtype, op):
        try:
            fn(self, device, dtype, op)
        except Exception as e:
            if COLLECT_EXPECT:
                variant = op.variant_test_name
                op_key = op.name if not variant else (op.name, variant)
                device_type = torch.device(device).type
                # failed_reasons[device_type, op_key].add(repr(e))
                seen_failed[device_type, op_key].add(dtype)
            raise e

    return inner


class TestInductorOpInfo(TestCase):
    check_model = check_model
    check_model_cuda = check_model_cuda

    @onlyNativeDeviceTypes
    @suppress_warnings
    @skipCUDAMemoryLeakCheckIf(
        True
    )  # inductor kernels failing this test intermittently
    @skipCUDAIf(not HAS_CUDA, "Skipped! Triton not found")
    @skipCPUIf(not HAS_CPU, "Skipped! Supported CPU compiler not found")
    @unittest.skipIf(TEST_WITH_ASAN, "Skipped under ASAN")
    @skipIfTorchDynamo("Test uses dynamo already")
    @skipIfCrossRef
    @_ops(op_db[START:END])
    @skipOps("TestInductorOpInfo", "test_comprehensive", test_skips_or_fails)
    @patch("torch._dynamo.config.raise_on_unsafe_aot_autograd", True)
    @torch._inductor.config.patch(
        {"implicit_fallbacks": False, "triton.autotune_pointwise": False}
    )
    @patch(
        "torch.testing._internal.common_methods_invocations.wrapper_set_seed",
        wrapper_noop_set_seed,
    )
    @collection_decorator
    def test_comprehensive(self, device, dtype, op):
        torch._dynamo.reset()
        with torch.no_grad():
            torch.cuda.empty_cache()
        op_name = op.name
        if op.variant_test_name:
            op_name += f".{op.variant_test_name}"

        device_type = torch.device(device).type

        assert device_type in ("cuda", "cpu")

        # with open("test_output.txt", "a") as f:
        #     print(f"CONSIDERING OP {op_name} on {device_type} with {dtype} |
        # {inductor_skips[device_type].get(op_name, set())}", flush=True, file=f)
        #     print(f"CONSIDERING OP {op_name} on {device_type} with {dtype} |
        # {inductor_skips[device_type].get(op_name, set())}", flush=True)
        if dtype in inductor_skips[device_type].get(op_name, set()):
            test_expect = ExpectedTestResult.SKIP
            # with open("test_output.txt", "a") as f:
            #     print(f"SKIPPING OP {op_name} on {device_type}", flush=True, file=f)
            #     print(f"SKIPPING OP {op_name} on {device_type}", flush=True)
        elif dtype in inductor_expected_failures_single_sample[device_type].get(
            op_name, set()
        ) or dtype in inductor_gradient_expected_failures_single_sample[
            device_type
        ].get(
            op_name, set()
        ):
            test_expect = ExpectedTestResult.XFAILURE
        else:
            test_expect = ExpectedTestResult.SUCCESS

        overridden_kwargs = {}
        if op_name in inductor_override_kwargs:
            overridden_kwargs = inductor_override_kwargs[op_name]
        elif (op_name, device_type) in inductor_override_kwargs:
            overridden_kwargs = inductor_override_kwargs[(op_name, device_type)]
        elif (op_name, device_type, dtype) in inductor_override_kwargs:
            overridden_kwargs = inductor_override_kwargs[(op_name, device_type, dtype)]

        func = op.get_op()

        def fn(*args, **kwargs):
            return func(*args, **kwargs)

        requires_grad = (
            op.supports_autograd
            and dtype in op.supported_backward_dtypes(device_type)
            # TODO: OpInfo really ought to error out for this case, but it's
            # not exercised in test_ops_gradients atm.  The problem is not
            # complex32 per-se (which is supported by data movement only ops)
            # but that when we do backwards we expect other ops like add to work
            and not dtype == torch.complex32
        )
        samples = op.sample_inputs(device, dtype, requires_grad=requires_grad)

        if op_name not in inductor_all_samples and not ALL_SAMPLES:
            if isinstance(samples, (list, tuple)):
                samples = [samples[0]]
            else:
                samples = [next(samples)]

        class HasRngOp(TorchDispatchMode):
            def __init__(self):
                super().__init__()
                self.has_rng_op = False

            def __torch_dispatch__(self, func, types, args, kwargs=None):
                kwargs = kwargs if kwargs else {}
                if torch.Tag.nondeterministic_seeded in func.tags:
                    self.has_rng_op = True

                return func(*args, **kwargs)

        def do_nopython_and_has_rng(fn, args, kwargs):
            try:
                mode = FakeTensorMode()

                def map_to_fake(e):
                    if isinstance(e, torch.Tensor):
                        return mode.from_tensor(e)
                    else:
                        return e

                args, kwargs = tree_map(map_to_fake, (args, kwargs))
                with HasRngOp() as rng_mode, mode:
                    with enable_python_dispatcher():
                        fn(*args, **kwargs)

            except (DataDependentOutputException, DynamicOutputShapeException):
                return False, rng_mode.has_rng_op

            return True, rng_mode.has_rng_op

        def get_contexts(has_rng_op):
            if has_rng_op:
                # TODO - enable this, running into errors
                return (
                    # (
                    #     lambda: torch._inductor.config.patch(
                    #         {"fallback_random": True, "implicit_fallbacks": True}
                    #     ),
                    #     {"assert_equal": True},
                    # ),
                    (
                        contextlib.nullcontext,
                        {"assert_equal": False},
                    ),
                )
            return ((contextlib.nullcontext, {}),)

        try:
            for sample_input in samples:
                args = [sample_input.input] + list(sample_input.args)
                kwargs = sample_input.kwargs
                # UNCOMMENT TO DEBUG SEGFAULTS

                # with open("test_output.txt", "a") as f:
                #     print(f"RUNNING OP {op_name} on {device_type} with {dtype}", flush=True, file=f)
                #     print(f"RUNNING OP {op_name} on {device_type} with {dtype}", flush=True)
                if device_type == "cuda":
                    # opinfo test case have already place the input on the correct device
                    # so we don't need do additional copy by setting copy_to_cuda=False

                    no_python, has_rng_op = do_nopython_and_has_rng(fn, args, kwargs)
                    for context_fn, kwarg_overrides in get_contexts(has_rng_op):
                        with context_fn():
                            adjusted_kwargs = {
                                "check_lowp": False,
                                "nopython": no_python,
                                "copy_to_cuda": False,
                                "reference_in_float": False,
                                "check_gradient": requires_grad,
                                "check_has_compiled": no_python,
                            }
                            adjusted_kwargs.update(overridden_kwargs)
                            adjusted_kwargs.update(kwarg_overrides)
                            self.check_model_cuda(
                                fn,
                                args,
                                kwargs,
                                **adjusted_kwargs,
                            )
                elif device_type == "cpu":
                    no_python, has_rng_op = do_nopython_and_has_rng(fn, args, kwargs)
                    for context_fn, kwarg_overrides in get_contexts(has_rng_op):
                        with context_fn():
                            adjusted_kwargs = {
                                "check_lowp": False,
                                "nopython": no_python,
                                "check_has_compiled": no_python,
                                # skip checking gradient on CPU for now
                                "check_gradient": False,
                            }
                            adjusted_kwargs.update(overridden_kwargs)
                            adjusted_kwargs.update(kwarg_overrides)

                            self.check_model(
                                fn,
                                args,
                                kwargs,
                                **adjusted_kwargs,
                            )

        except Exception as e:
            known_failure = False
            if dtype in inductor_should_fail_with_exception[device_type].get(
                op_name, set()
            ):
                failure = inductor_should_fail_with_exception[device_type][op_name][
                    dtype
                ]
                if failure in str(e):
                    known_failure = True
            if not known_failure:
                raise e

        # with open("test_output.txt", "a") as f:
        #     print(f"SUCCEEDED OP {op_name} on {device_type} with {dtype}", flush=True, file=f)


instantiate_device_type_tests(TestInductorOpInfo, globals())

if __name__ == "__main__":
    run_tests()<|MERGE_RESOLUTION|>--- conflicted
+++ resolved
@@ -204,7 +204,6 @@
     "bernoulli": {f32, f64},
     "cholesky": {f32, f64},
     "complex": {f16},
-    "exponential": {f16},
     "masked_scatter": {f16, f32, f64},
     ("max", "reduction_with_dim"): {b8},
     ("min", "reduction_with_dim"): {b8},
@@ -223,6 +222,7 @@
     "uniform": {f16},
     "view_as_complex": {f16},
     "pca_lowrank": {f64},
+    "svd_lowrank": {f32, f64},
 }
 
 
@@ -233,17 +233,11 @@
     "atanh": {f32},
     "baddbmm": {f16},
     "bernoulli": {f16, f32, f64},
-<<<<<<< HEAD
-=======
-    "cauchy": {f16},
->>>>>>> eae56212
     "cholesky": {f32, f64},
     "exponential": {f16},
     "fft.ihfft2": {f16, f32, f64},
     "fft.ihfftn": {f16, f32, f64},
-    "geometric": {f16},
     "linalg.eig": {f32, f64},
-    "log_normal": {f16},
     "masked_scatter": {f16, f32, f64},
     ("max", "reduction_with_dim"): {b8},
     ("min", "reduction_with_dim"): {b8},
@@ -255,18 +249,10 @@
     "nn.functional.triplet_margin_with_distance_loss": {f16, f32, f64, i32, i64},
     ("normal", "in_place"): {f16, f32, f64},
     ("normal", "number_mean"): {f16, f32, f64},
-<<<<<<< HEAD
-    "outer": {f16},
-    ("round", "decimals_3"): {f16},
-=======
-    "rand_like": {f16, f32, f64},
-    "randint": {f16, f32, f64, i32, i64},
-    "randint_like": {f16, f32, f64, i32, i64},
-    "randn_like": {f16, f32, f64},
->>>>>>> eae56212
     "sparse.sampled_addmm": {f32, f64},
     "to_sparse": {f16, f32, f64},
     "uniform": {f16},
+    "pca_lowrank": {f64},
 }
 
 
@@ -320,19 +306,11 @@
 )
 
 
-def wrapper_set_seed(op, *args, **kwargs):
-    """Wrapper to set seed manually for some functions like dropout
-    See: https://github.com/pytorch/pytorch/pull/62315#issuecomment-896143189 for more details.
-    """
-    torch.manual_seed(42)
+def wrapper_noop_set_seed(op, *args, **kwargs):
     return op(*args, **kwargs)
 
 
-<<<<<<< HEAD
-=======
-torch.testing._internal.common_methods_invocations.wrapper_set_seed = wrapper_set_seed
-
->>>>>>> eae56212
+
 # This file does a global patch to `disable_global_flags()` - which we should not invoke in non testing cases.
 torch._dynamo.variables.torch.tensor_dunder_fns.append(
     torch.testing._internal.common_utils.disable_functorch
@@ -347,8 +325,6 @@
     "new_empty": {"assert_equal": False},
     "empty_strided": {"assert_equal": False},
     "new_empty_strided": {"assert_equal": False},
-<<<<<<< HEAD
-=======
     "randn": {"assert_equal": False},
     ("addr", "cuda", f16): {"reference_in_float": True},
     ("angle", "cuda", f64): {"reference_in_float": True},
@@ -361,7 +337,6 @@
     ("geometric", "cuda"): {"reference_in_float": True},
     ("kron", "cuda", f16): {"reference_in_float": True},
     ("log_normal", "cuda"): {"reference_in_float": True},
->>>>>>> eae56212
     ("masked.softmin", "cuda", f16): {"atol": 1e-4, "rtol": 0.01},
     ("nn.functional.batch_norm", "cuda", f16): {"reference_in_float": True},
     ("nn.functional.batch_norm.without_cudnn", "cuda", f16): {
