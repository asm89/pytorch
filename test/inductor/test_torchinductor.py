--- conflicted
+++ resolved
@@ -713,6 +713,37 @@
         expect = flip(x)
         actual = _run_and_assert_no_indirect_indexing(self, flip_opt, x)
         self.assertEqual(expect, actual)
+
+    def test_index_propagation_floordiv(self):
+        def repeat_interleave(x, n):
+            # e.g. x=[1, 2, 3], n=2 => returns [1, 1, 2, 2, 3, 3]
+            i = torch.arange(x.shape[0] * n, device=x.device)
+            return x[i // n]
+
+        x = torch.randn(8, device="cuda")
+        repeat_interleave_opt = torch._dynamo.optimize("inductor")(
+            repeat_interleave
+        )
+        # this should be collapsed to direct indexing
+        actual = _run_and_assert_no_indirect_indexing(self, repeat_interleave_opt, x, 3)
+        expect = torch.repeat_interleave(x, 3)
+        self.assertEqual(expect, actual)
+        self.assertEqual(actual, repeat_interleave(x, 3))
+
+    def test_index_propagation_remainder(self):
+        def repeat(x, n):
+            # e.g. x=[1, 2, 3], n=2 => returns [1, 2, 3, 1, 2, 3]
+            i = torch.arange(x.shape[0] * n, device=x.device)
+            return x[i % x.shape[0]]
+
+        x = torch.randn(8, device="cuda")
+        repeat_opt = torch._dynamo.optimize("inductor")(repeat)
+
+        # this should be collapsed to direct indexing
+        actual = _run_and_assert_no_indirect_indexing(self, repeat_opt, x, 3)
+        expect = x.repeat(3)
+        self.assertEqual(expect, actual)
+        self.assertEqual(actual, repeat(x, 3))
 
     def test_computed_buffer_inlining(self):
         def flip(x):
@@ -6471,91 +6502,6 @@
             self.assertTrue("tl.load(in_ptr0 + (tmp0), xmask)" in code)
             self.assertEqual(fn(x, 8), fn_opt(x, 8))
 
-<<<<<<< HEAD
-        def _assert_no_indirect_indexing(self, code):
-            # If `tmp` appears in the index calculation, this is an indirect load
-            load_lines = [line for line in code.split("\n") if "tl.load" in line]
-            for line in load_lines:
-                load_stmt = line.split("=")[-1]
-                self.assertTrue(
-                    "tmp" not in load_stmt,
-                    msg=f"Found indirect indexing in code:\n{code}",
-                )
-
-        def test_index_propagation(self):
-            def flip(x):
-                i = torch.arange(x.size(0) - 1, -1, -1, device=x.device)
-                return x[i]
-
-            x = torch.randn(8, device="cuda")
-            flip_opt = torch._dynamo.optimize("inductor")(flip)
-
-            # this should be collapsed to direct indexing
-            code = run_and_get_triton_code(flip_opt, x)
-            self._assert_no_indirect_indexing(code)
-
-            self.assertEqual(flip_opt(x), flip(x))
-
-        def test_index_propagation_floordiv(self):
-            def repeat_interleave(x, n):
-                # e.g. x=[1, 2, 3], n=2 => returns [1, 1, 2, 2, 3, 3]
-                i = torch.arange(x.shape[0] * n, device=x.device)
-                return x[i // n]
-
-            x = torch.randn(8, device="cuda")
-            repeat_interleave_opt = torch._dynamo.optimize("inductor")(
-                repeat_interleave
-            )
-            # this should be collapsed to direct indexing
-            code = run_and_get_triton_code(repeat_interleave_opt, x, 3)
-            self._assert_no_indirect_indexing(code)
-
-            expect = torch.repeat_interleave(x, 3)
-            actual = repeat_interleave_opt(x, 3)
-            self.assertEqual(expect, actual)
-            self.assertEqual(actual, repeat_interleave(x, 3))
-
-        def test_index_propagation_remainder(self):
-            def repeat(x, n):
-                # e.g. x=[1, 2, 3], n=2 => returns [1, 2, 3, 1, 2, 3]
-                i = torch.arange(x.shape[0] * n, device=x.device)
-                return x[i % x.shape[0]]
-
-            x = torch.randn(8, device="cuda")
-            repeat_opt = torch._dynamo.optimize("inductor")(repeat)
-
-            # this should be collapsed to direct indexing
-            code = run_and_get_triton_code(repeat_opt, x, 3)
-            self._assert_no_indirect_indexing(code)
-
-            expect = x.repeat(3)
-            actual = repeat_opt(x, 3)
-            self.assertEqual(expect, actual)
-            self.assertEqual(actual, repeat(x, 3))
-
-        def test_computed_buffer_inlining(self):
-            def flip(x):
-                idx = torch.arange(x.size(0) - 1, -1, -1, device=x.device)
-                return x[idx], idx
-
-            flip_opt = torch._dynamo.optimize("inductor")(flip)
-            x = torch.randn(8, device="cuda")
-            code = run_and_get_triton_code(flip_opt, x)
-
-            expect = {
-                # First kernel filling the index tensor
-                "    tmp0 = 7 + ((-1)*x0)",
-                # Second kernel performing the flip, with index computation inlined
-                "    tmp0 = tl.load(in_ptr0 + (7 + ((-1)*x0)), xmask)",
-            }
-
-            lines = set(code.split("\n"))
-            self.assertTrue(
-                expect.issubset(lines), msg=f"Expected lines not found in code:\n{code}"
-            )
-
-=======
->>>>>>> 9ee1b39c
         def test_kernel_names_descriptive(self):
             @torch._dynamo.optimize("inductor")
             def fn1(x):
