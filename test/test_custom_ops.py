--- conflicted
+++ resolved
@@ -1726,52 +1726,6 @@
         y = self.ns().foo(x)
         assert torch.allclose(y, x.sin())
 
-<<<<<<< HEAD
-    def _test_impl_device(self, name, types, device):
-        lib = self.lib()
-        torch.library.define(f"{self.test_ns}::{name}", "(Tensor x) -> Tensor", lib=lib)
-
-        @torch.library.impl_device(f"{self.test_ns}::{name}", types)
-        def f(x):
-            x_np = x.cpu().numpy()
-            y = torch.from_numpy(np.sin(x_np))
-            return y.to(device=x.device)
-
-        x = torch.randn(3, device=device)
-        y = getattr(self.ns(), name)(x)
-        assert torch.allclose(y, x.sin())
-
-    def test_impl_device_cpu(self):
-        self._test_impl_device("foo1", "default", "cpu")
-        self._test_impl_device("foo2", ["cpu"], "cpu")
-        self._test_impl_device("foo3", ["cpu", "cuda"], "cpu")
-
-    @unittest.skipIf(not TEST_CUDA, "requires cuda")
-    def test_impl_device_cuda(self):
-        self._test_impl_device("foo4", "default", "cuda")
-        self._test_impl_device("foo5", ["cuda"], "cuda")
-        self._test_impl_device("foo6", ["cpu", "cuda"], "cuda")
-
-    def test_impl_device_function(self):
-        lib = self.lib()
-        torch.library.define(f"{self.test_ns}::foo", "(Tensor x) -> Tensor", lib=lib)
-
-        def f(x):
-            x_np = x.cpu().numpy()
-            y = torch.from_numpy(np.sin(x_np))
-            return y.to(device=x.device)
-
-        torch.library.impl_device(f"{self.test_ns}::foo", "default", f, lib=lib)
-        x = torch.randn(3)
-        y = self.ns().foo(x)
-        assert torch.allclose(y, x.sin())
-
-    def test_impl_device_invalid(self):
-        with self.assertRaisesRegex(RuntimeError, "Expected one of cpu, cuda"):
-            torch.library.impl_device("blah::blah", "CPU")
-
-=======
->>>>>>> 619ae87a
 
 def op_with_incorrect_schema(testcase, name):
     lib = testcase.lib()
