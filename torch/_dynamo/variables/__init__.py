from .base import VariableTracker
from .builtin import BuiltinVariable
from .constant import ConstantVariable, EnumVariable
from .ctx_manager import (
    ContextWrappingVariable,
    CUDAStreamContextVariable,
    CUDAStreamVariable,
    DeterministicAlgorithmsVariable,
    GradModeVariable,
    WithExitFunctionVariable,
)
from .dicts import ConstDictVariable, DataClassVariable, DefaultDictVariable
from .functions import (
    NestedUserFunctionVariable,
    UserFunctionVariable,
    UserMethodVariable,
)
from .lists import (
    BaseListVariable,
    ListIteratorVariable,
    ListVariable,
    NamedTupleVariable,
    RangeVariable,
    SliceVariable,
    TupleVariable,
)
from .misc import (
    AutogradFunctionVariable,
    BlackHoleVariable,
    ClosureVariable,
    DeletedVariable,
    GetAttrVariable,
    InspectSignatureVariable,
    LambdaVariable,
    NewCellVariable,
    NewGlobalVariable,
    NumpyVariable,
    PythonModuleVariable,
    SuperVariable,
    UnknownVariable,
)
from .nn_module import NNModuleVariable, UnspecializedNNModuleVariable
from .tensor import (
    FakeItemVariable,
    NumpyNdarrayVariable,
    SymNodeVariable,
    TensorVariable,
    UnspecializedPythonVariable,
)
from .torch import TorchHigherOrderOperatorVariable, TorchVariable
from .user_defined import UserDefinedClassVariable, UserDefinedObjectVariable

__all__ = [
    "AutogradFunctionVariable",
    "BaseListVariable",
    "BlackHoleVariable",
    "BuiltinVariable",
    "ClosureVariable",
    "ConstantVariable",
    "ConstDictVariable",
    "ContextWrappingVariable",
    "DataClassVariable",
    "DefaultDictVariable",
<<<<<<< HEAD
=======
    "DeletedVariable",
    "DeterministicAlgorithmsVariable",
>>>>>>> 41866a2e
    "EnumVariable",
    "FakeItemVariable",
    "GetAttrVariable",
    "GradModeVariable",
    "DeterministicAlgorithmsVariable",
    "InspectSignatureVariable",
    "LambdaVariable",
    "ListIteratorVariable",
    "ListVariable",
    "NNModuleVariable",
    "NamedTupleVariable",
    "NestedUserFunctionVariable",
    "NewCellVariable",
    "NewGlobalVariable",
    "NumpyNdarrayVariable",
    "NumpyVariable",
    "PythonModuleVariable",
    "RangeVariable",
    "SliceVariable",
    "SuperVariable",
    "TensorVariable",
    "TorchVariable",
    "TupleVariable",
    "UnknownVariable",
    "UnspecializedNNModuleVariable",
    "UnspecializedPythonVariable",
    "UserDefinedClassVariable",
    "UserDefinedObjectVariable",
    "UserFunctionVariable",
    "UserMethodVariable",
    "VariableTracker",
    "WithExitFunctionVariable",
]<|MERGE_RESOLUTION|>--- conflicted
+++ resolved
@@ -25,8 +25,8 @@
     TupleVariable,
 )
 from .misc import (
+    AutogradFunctionContextVariable,
     AutogradFunctionVariable,
-    BlackHoleVariable,
     ClosureVariable,
     DeletedVariable,
     GetAttrVariable,
@@ -51,9 +51,9 @@
 from .user_defined import UserDefinedClassVariable, UserDefinedObjectVariable
 
 __all__ = [
+    "AutogradFunctionContextVariable",
     "AutogradFunctionVariable",
     "BaseListVariable",
-    "BlackHoleVariable",
     "BuiltinVariable",
     "ClosureVariable",
     "ConstantVariable",
@@ -61,16 +61,12 @@
     "ContextWrappingVariable",
     "DataClassVariable",
     "DefaultDictVariable",
-<<<<<<< HEAD
-=======
     "DeletedVariable",
     "DeterministicAlgorithmsVariable",
->>>>>>> 41866a2e
     "EnumVariable",
     "FakeItemVariable",
     "GetAttrVariable",
     "GradModeVariable",
-    "DeterministicAlgorithmsVariable",
     "InspectSignatureVariable",
     "LambdaVariable",
     "ListIteratorVariable",
