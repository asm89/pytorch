import collections
import copy
import functools
import itertools
import logging
import operator
import re
import sys
import traceback
from dataclasses import dataclass
from typing import Any, Dict, List, NamedTuple, Optional, OrderedDict, Set, Union

import torch._guards

import torch._logging

import torch.nn
from torch import fx
from torch._guards import (
    Checkpointable,
    Guard,
    GuardsCheckpointState,
    Source,
    TracingContext,
)
from torch.fx.experimental.symbolic_shapes import ShapeEnv

from . import config, logging as torchdynamo_logging, variables
from .backends.registry import CompiledFn, CompilerFn
from .bytecode_transformation import (
    create_call_function,
    create_instruction,
    Instruction,
    unique_id,
)
from .codegen import PyCodegen
from .exc import BackendCompilerFailed, unimplemented
from .guards import GuardBuilder
from .mutation_guard import is_dynamic_nn_module
from .side_effects import SideEffects
from .source import (
    ConstantSource,
    DeterministicAlgorithmsSource,
    is_constant_source,
    LocalSource,
    ParamBufferSource,
    ShapeEnvSource,
)
from .utils import (
    assert_no_fake_params_or_buffers,
    checkpoint_params,
    CleanupHook,
    clone_inputs,
    count_calls,
    counters,
    dynamo_timed,
<<<<<<< HEAD
    format_graph_code,
    format_graph_tabular,
=======
    lazy_format_graph_code,
    lazy_format_graph_tabular,
    nnmodule_doc_url_msg,
    nnmodule_has_hooks,
>>>>>>> e2cfdf17
    same,
)
from .variables.base import VariableTracker
from .variables.builder import GraphArg, TrackedFake, VariableBuilder, wrap_fx_proxy
from .variables.nn_module import NNModuleVariable
from .variables.tensor import (
    SymNodeVariable,
    TensorVariable,
    UnspecializedPythonVariable,
)

log = logging.getLogger(__name__)
graph_tabular_log = torch._logging.getArtifactLogger(__name__, "graph")
graph_code_log = torch._logging.getArtifactLogger(__name__, "graph_code")


class OutputGraphState(NamedTuple):
    graphargs: List[GraphArg]
    tracked_fakes: List[TrackedFake]
    guard_state: GuardsCheckpointState
    nn_modules: Optional[Dict[str, torch.nn.Module]]
    param_name_to_source: Optional[Dict[str, Source]]
    side_effects: SideEffects
    timestamp: int

    def diff(self, other: "OutputGraphState", *, prefix: str = "") -> Optional[str]:
        for k in self._fields:
            if k == "guard_state":
                r = self.guard_state.diff(other.guard_state)
                if r is not None:
                    return r
                continue
            elif k == "side_effects":
                r = self.side_effects.diff(other.side_effects)
                if r is not None:
                    return r
                continue

            sv = getattr(self, k)
            ov = getattr(other, k)
            if sv != ov:
                return f"{prefix}{k} mismatch: {sv} != {ov}"
        return None

    # Back compat .guards api
    @property
    def guards(self):
        return self.guard_state.dynamo_guards


@functools.lru_cache(None)
def _step_logger():
    return torchdynamo_logging.get_step_logger(log)


@dataclass
class GraphCompileReason:
    """Stores why a given output graph was compiled; i.e. what caused the graph break."""

    reason: str
    user_stack: List[traceback.FrameSummary]


def _get_gen_rand_values_fn(random_calls):
    def _gen_rand_values():
        return [fn(*args, **kwargs) for fn, args, kwargs in random_calls]

    return _gen_rand_values


class FakeRootModule(torch.nn.Module):
    """Trick the constructor of fx.GraphModule"""

    def __init__(self, nn_modules: Dict[str, torch.nn.Module]):
        super().__init__()
        for k, v in nn_modules.items():
            setattr(self, k, v)

    def __repr__(self):
        return "FakeRootModule(...)"


class WrapperBackend:
    def __init__(self, backend: CompilerFn, original_example_inputs):
        self.backend: CompilerFn = backend
        self.original_example_inputs = original_example_inputs

    @property
    def example_inputs(self):
        return clone_inputs(self.original_example_inputs)

    def __call__(self, gm: torch.fx.GraphModule, example_inputs: List[torch.Tensor]):
        self.restore = checkpoint_params(gm)
        self.gm = gm
        copy_gm = copy.deepcopy(self.gm)
        self.candidate = self.backend(copy_gm, self.original_example_inputs)

        if self.candidate is None or self.candidate is self.gm.forward:
            return self.gm.forward

        if not config.verify_correctness:
            return self.candidate

        # if verify_correctness=True
        try:
            correct = self.gm.forward(*self.example_inputs)
            result = self.candidate(*self.example_inputs)

            # TODO: replace `same` function with the one in testing
            if same(correct, result):
                return self.candidate

            raise RuntimeError(f"incorrect results of backend {self}")
            return self.gm.forward

        except Exception:
            log.exception("error in verify_correctness")
            raise
        finally:
            self.restore()


class OutputGraph(fx.Tracer, Checkpointable[OutputGraphState]):
    """
    Wrapper class to hold outputs of InstructionTranslator.  Mainly the
    generated fx.Graph.
    """

    def __init__(
        self,
        f_globals: Dict[str, Any],
        code_options: Dict[str, Any],
        compiler_fn: CompilerFn,
        root_tx,
        export: bool,
        export_constraints,
    ):
        super().__init__()
        self.graph = torch.fx.Graph()
        self.graphargs: List[GraphArg] = []
        self.export = export
        self.export_constraints = export_constraints
        # In export mode, we force the shape_env to strictly disallow any constraining
        # of the user marked dynamic dims
        fake_mode = torch._subclasses.FakeTensorMode(
            shape_env=ShapeEnv(
                allow_scalar_outputs=config.capture_scalar_outputs,
                allow_dynamic_output_shape_ops=config.capture_dynamic_output_shape_ops,
            )
            if config.dynamic_shapes
            else None,
            # TODO (tmanlaibaatar) Remove this once we always lift params and buffers
            allow_non_fake_inputs=True if self.export else False,
        )
        self.tracing_context: TracingContext = TracingContext(fake_mode)
        if config.dynamic_shapes:
            # Register a SHAPE_ENV guard to make sure we setup shape guards
            # that show up in ShapeEnv
            self.guards.add(ShapeEnvSource().make_guard(GuardBuilder.SHAPE_ENV))

        self.guards.add(
            DeterministicAlgorithmsSource().make_guard(
                GuardBuilder.DETERMINISTIC_ALGORITHMS
            )
        )

        # tracked_fakes says where any tensor that was wrapped to fake came
        # from.  It is similar to GraphArg, in that all GraphArgs will get
        # will get added to TrackedFakes, but TrackedFakes also contains
        # GraphArgs that got pruned, and things like Tensor attributes which
        # aren't explicit graph inputs.  Used by shape guard
        self.tracked_fakes: List[TrackedFake] = []
        # Although we prune unused graphargs before sending graphs to
        # compilers, we may have legitimately triggered shape guards
        # on "unused" inputs that we must keep track of.  So after
        # remove_unused_graphargs is called, orig_graphargs and
        # graphargs no longer alias; orig_graphargs is the original
        # graphargs, and graphargs is the pruned list.  Guard creation
        # should use original graphargs.
        self.orig_graphargs: List[GraphArg] = self.graphargs
        self.nn_modules: Optional[Dict[str, torch.nn.Module]] = dict()
        # Stores the full fqn of a param or buffer to the relevant source.
        self.param_name_to_source: Optional[Dict[str, Source]] = dict()
        self.side_effects = SideEffects()
        self.code_options = dict(code_options)
        self.output_instructions: List[Instruction] = []
        # used to track nodes that are added between calls of copy_graphstate
        # and restore_graphstate
        self.timestamp = 0
        # Node => computed real value (see utils.get_real_value)
        self.real_value_cache: Dict[fx.Node, torch.Tensor] = {}

        # Not checkpointed
        self.compiler_fn: CompilerFn = compiler_fn
        self.root_globals = f_globals
        self.root_tx = root_tx
        from torch._dynamo.symbolic_convert import InstructionTranslatorBase

        self._current_tx: List[InstructionTranslatorBase] = []
        self.cleanups: List[CleanupHook] = []
        self.should_exit = False
        self.random_values_var = None
        self.unspec_variable_map: Dict[str, UnspecializedPythonVariable] = {}
        # Enables creating unique node names by tracking
        # all current placeholder node names
        self.name_to_input: OrderedDict[
            str, Optional[fx.Proxy]
        ] = collections.OrderedDict()

    @property
    def output(self):
        return self

    @property
    def fake_mode(self):
        return self.root_tx.fake_mode

    @property
    def shape_env(self):
        return self.tracing_context.fake_mode.shape_env

    @property
    def guards(self) -> Set[Guard]:
        return self.tracing_context.guards_context.dynamo_guards

    def push_tx(self, tx):
        self._current_tx.append(tx)

    def pop_tx(self):
        return self._current_tx.pop()

    @property
    def current_tx(self):
        return self.root_tx if not self._current_tx else self._current_tx[-1]

    def copy_graphstate(self) -> OutputGraphState:
        """Create a checkpoint of the current state by copying everything"""
        assert self.nn_modules is not None
        assert self.param_name_to_source is not None
        guards_graph_state = self.tracing_context.guards_context.copy_graphstate()
        state = OutputGraphState(
            list(self.graphargs),
            list(self.tracked_fakes),
            guards_graph_state,
            dict(self.nn_modules),
            dict(self.param_name_to_source),
            self.side_effects.clone(),
            self.timestamp,
        )
        self.timestamp += 1
        return state

    def restore_graphstate(self, state: OutputGraphState):
        """Restore a checkpoint created by self.copy_graphstate()"""
        (
            self.graphargs,
            self.tracked_fakes,
            guards_state,
            self.nn_modules,
            self.param_name_to_source,
            self.side_effects,
            self.timestamp,
        ) = state
        self.tracing_context.guards_context.restore_graphstate(guards_state)
        # FX deepcopy doesn't work for a partially created graph, so just remove new nodes
        removed_nodes = 0
        for node in reversed(list(self.graph.nodes)):
            if node.meta["creation_timestamp"] > self.timestamp:
                # Erasing node alone does not remove the meta information
                # So, remove the help tensor explicitly
                if "example_value" in node.meta:
                    del node.meta["example_value"]
                self.remove_node(node)
                self.real_value_cache.pop(node, None)
                removed_nodes += 1
        log.debug(f"restore_graphstate: removed {removed_nodes} nodes")

    def add_grapharg(self, arg: GraphArg):
        curr_pos = len(self.graphargs)
        self.graphargs.append(arg)

    def count_calls(self):
        return count_calls(self.graph)

    def get_submodule(self, keys):
        assert keys
        obj = self.nn_modules
        for k in keys.split("."):
            if isinstance(obj, dict):
                obj = obj[k]
            else:
                obj = getattr(obj, k)
        return obj

    def create_graph_input(self, name, type_expr=None):
        # unique
        if name in self.name_to_input:
            for i in itertools.count():
                if f"{name}_{i}" not in self.name_to_input:
                    name = f"{name}_{i}"
                    break

        if self.name_to_input:
            prev_name = next(reversed(self.name_to_input))
            ctx = self.graph.inserting_after(self.name_to_input[prev_name])
        else:
            ctx = self.graph.inserting_before(None)
        with ctx:
            proxy = self.create_proxy("placeholder", name, (), {}, type_expr=type_expr)
            self.name_to_input[name] = proxy.node
            return proxy

    def new_var(self, name="tmp"):
        existing = set(self.code_options["co_varnames"])
        for i in itertools.count():
            var = f"___{name}_{i}"
            if var not in existing:
                self.code_options["co_varnames"] += (var,)
                return var

    def update_co_names(self, name):
        """Ensure self.code_options.co_names contains name"""
        if name not in self.code_options["co_names"]:
            self.code_options["co_names"] += (name,)

    @staticmethod
    def module_has_hooks(mod, only_check_unsupported=False):
        supported_hooks = [
            "_forward_pre_hooks",
            "_forward_hooks",
        ]
        unsupported_hooks = [
            "_backward_pre_hooks",
            "_backward_hooks",
            "_state_dict_pre_hooks",
            "_state_dict_hooks",
            "_load_state_dict_pre_hooks",
            "_load_state_dict_post_hooks",
        ]
        check_hooks = unsupported_hooks
        if not only_check_unsupported:
            check_hooks += supported_hooks

        return any(len(getattr(mod, x)) > 0 for x in check_hooks if hasattr(mod, x))

    def register_attr_or_module(
        self,
        target: Union[torch.nn.Module, torch.Tensor, Any],
        *names,
        **options,
    ):
        if is_dynamic_nn_module(target):
            return variables.UnspecializedNNModuleVariable(target, **options)

        options = dict(options)
        options["guards"] = set(options.get("guards", []))
        assert "source" in options
        source = options["source"]
        assert not isinstance(source, ParamBufferSource)

        if isinstance(target, torch.Tensor):
            if not is_constant_source(source):
                options["guards"].add(source.make_guard(GuardBuilder.TENSOR_MATCH))

            def wrap_name(module_key):
                assert self.param_name_to_source is not None
                self.param_name_to_source[module_key] = source
                return wrap_fx_proxy(
                    self.root_tx,
                    self.create_proxy("get_attr", module_key, tuple(), {}),
                    example_value=target,
                    **options,
                )

        elif isinstance(target, torch.nn.Module):
            assert isinstance(target, torch.nn.Module)
            if self.module_has_hooks(target, only_check_unsupported=True):
                torch._logging.warning_once(
                    log, "nn.Module hooks are not fully supported, they may be ignored"
                )
            options["guards"].add(source.make_guard(GuardBuilder.NN_MODULE))

            def wrap_name(module_key):
                return NNModuleVariable(type(target), module_key, **options)

        elif isinstance(target, (torch.SymInt, torch.SymFloat)):
            # HACKY CODE REGION BEGIN
            # WE ARE PIGGYBACKING ON EXISTING INFRA TO REGISTER ATTRS
            # This ultimately gets written to self.nn_modules, which is unfortunate
            # Attrs that are tenors and symints and such need to be migrated to have their
            # own storage
            # alas, this is like this for now

            def wrap_name(module_key):
                return SymNodeVariable.create(
                    self,
                    self.create_proxy("get_attr", module_key, tuple(), {}),
                    sym_num=target,
                    **options,
                )

            # HACKY CODE REGION END
        else:

            def wrap_name(module_key):
                self.output.update_co_names(module_key)
                self.root_globals[module_key] = target
                return VariableBuilder(self, ConstantSource(source_name=module_key))(
                    target
                )

        assert self.nn_modules is not None
        for k, v in self.nn_modules.items():
            if v is target:
                # it already exists
                return wrap_name(k)
        # create a new unique name
        name = "_".join(map(str, names))
        # Strip the guard lookup L/G access
        name = re.sub(r"^[GL]\['?(.*?)'?\]$", r"\1", name)
        # e.g. replace abc.xyz[123].qkv with abc.xyz_123.qkv
        name = re.sub(r"\[(\d+)\]", r"_\g<1>", name)
        # e.g. replace abc.xyz_123.qkv with abc_xyz_123_qkv
        name = re.sub(r"[^a-zA-Z0-9]", "_", name)

        if not name or not name[0].isalpha():
            name = "sub" + name
        base = name
        for i in itertools.count():
            if name not in self.nn_modules:
                self.nn_modules[name] = target
                if isinstance(target, torch.nn.Module):

                    def register_leaf_name(leaf_name):
                        assert self.param_name_to_source is not None
                        new_source = ParamBufferSource(source, leaf_name)
                        new_name = f"{name}.{leaf_name}"
                        self.param_name_to_source[new_name] = new_source

                    # annoying, but there are cases when we do not have parameters
                    # see test_nn_moduledict_contains
                    if hasattr(target, "_parameters"):
                        for leaf_name, _ in target.named_parameters(
                            remove_duplicate=False
                        ):
                            register_leaf_name(leaf_name)
                    if hasattr(target, "_buffers"):
                        for leaf_name, _ in target.named_buffers(
                            remove_duplicate=False
                        ):
                            register_leaf_name(leaf_name)

                return wrap_name(name)
            name = f"{base}_{i}"

        raise AssertionError("unreachable")

    def compile_subgraph(
        self, tx, partial_convert=False, reason: Optional[GraphCompileReason] = None
    ):
        """
        Generate a subgraph to continue execution on user code.
        Automatically restore live variables.
        """
        from .eval_frame import disable

        self.partial_convert = partial_convert
        self.compile_subgraph_reason = reason

        log.debug(f"COMPILING GRAPH due to {reason}")

        if not all(block.can_restore() for block in tx.block_stack):
            unimplemented("compile_subgraph with block_depth != 0")

        prefix_insts: List[Instruction] = []
        if sys.version_info >= (3, 11):
            # prefix instructions (Python 3.11+)
            for inst in tx.prefix_insts:
                if inst.opname == "MAKE_CELL":
                    prefix_insts.append(
                        create_instruction("MAKE_CELL", argval=inst.argval)
                    )
                elif inst.opname == "COPY_FREE_VARS":
                    prefix_insts.append(
                        create_instruction(
                            "COPY_FREE_VARS", arg=len(tx.code_options["co_freevars"])
                        )
                    )
                else:
                    prefix_insts.append(inst)

        def append_prefix_insts():
            self.add_output_instructions(prefix_insts)
            prefix_insts.clear()

        for block in reversed(tx.block_stack):
            block.exit(tx)

        tx.prune_dead_locals()
        stack_values = list(tx.stack)
        assert self.nn_modules is not None
        root = FakeRootModule(self.nn_modules)

        # Add all the local vars to the "stack" so restore at the end
        restore_vars = []
        val_to_names: OrderedDict[
            VariableTracker, List[str]
        ] = collections.OrderedDict()
        if stack_values:
            val_to_names[stack_values[-1]] = list()
        for k, v in tx.symbolic_locals.items():
            # Note! this explicitly uses .local_name for matching
            # Failure to do so will cause spurious registrations in val_to_names.
            # This will in turn result in spurious variables showing up in the graph.
            # This was very tricky to debug. For an example, dump the graph at call_user_compiler
            # while running test_subgraphs.py
            if isinstance(v.source, LocalSource) and v.source.local_name == k:
                continue  # no need to restore initial state
            if v not in val_to_names:
                val_to_names[v] = list()
            val_to_names[v].append(k)
        for v in val_to_names.keys():
            restore_vars.extend(val_to_names[v])
            stack_values.extend([v] * len(val_to_names[v]))

        # to handle random calls
        if len(tx.random_calls) > 0:
            append_prefix_insts()
            random_calls_instructions = []
            self.random_values_var = self.new_var("random_values")
            rand_fn_name = unique_id("__gen_rand_values")
            rand_fn = disable(_get_gen_rand_values_fn(tx.random_calls))
            self.install_global(rand_fn_name, rand_fn)
            codegen = PyCodegen(tx, root)
            random_calls_instructions.extend(
                codegen.load_function_name(rand_fn_name, True)
            )
            random_calls_instructions.extend(create_call_function(0, False))
            random_calls_instructions.append(
                codegen.create_store(tx.output.random_values_var),
            )
            self.add_output_instructions(random_calls_instructions)

        if (
            stack_values
            and all(
                not isinstance(v, UnspecializedPythonVariable) for v in stack_values
            )
            and all(isinstance(x, TensorVariable) for x in stack_values)
            and len(set(stack_values)) == len(stack_values)
            and self.side_effects.is_empty()
        ):
            append_prefix_insts()
            # optimization to generate better code in a common case
            self.add_output_instructions(
                self.compile_and_call_fx_graph(tx, list(reversed(stack_values)), root)
                + [create_instruction("UNPACK_SEQUENCE", arg=len(stack_values))]
            )
        else:
            graph_output_var = self.new_var("graph_out")
            pass1 = PyCodegen(tx, root, graph_output_var)
            self.side_effects.codegen_save_tempvars(pass1)
            pass1.foreach(stack_values)
            self.side_effects.codegen_update_mutated(pass1)

            # one more time now that we have established tempvars
            pass2 = PyCodegen(
                tx,
                root,
                graph_output_var,
                tempvars={val: None for val, count in pass1.uses.items() if count > 1},
            )
            self.side_effects.codegen_save_tempvars(pass2)
            pass2.foreach(stack_values)
            self.side_effects.codegen_update_mutated(pass2)

            output = []
            if count_calls(self.graph) != 0 or len(pass2.graph_outputs) != 0:
                output.extend(
                    self.compile_and_call_fx_graph(tx, pass2.graph_output_vars(), root)
                )

                if len(pass2.graph_outputs) != 0:
                    output.append(pass2.create_store(graph_output_var))
                else:
                    output.append(create_instruction("POP_TOP"))
            append_prefix_insts()
            self.add_output_instructions(output + pass2.get_instructions())

        # restore all the live local vars
        self.add_output_instructions(
            [PyCodegen(tx).create_store(var) for var in reversed(restore_vars)]
        )

    def compile_and_call_fx_graph(self, tx, rv, root):
        """
        Generate code from self.graph and return the Instruction()s to
        call that generated code.
        """
        from .eval_frame import disable

        assert isinstance(rv, list)
        assert isinstance(root, FakeRootModule)
        for output in rv:
            self.guards.update(output.guards)

        self.create_node(
            "output", "output", (self.create_arg(tuple(x.as_proxy() for x in rv)),), {}
        )
        self.remove_unused_graphargs()
        ncalls = count_calls(self.graph)
        counters["stats"]["calls_captured"] += ncalls

        # free a bit of memory
        for node in self.graph.nodes:
            if "example_value" in node.meta:
                del node.meta["example_value"]
        self.real_value_cache.clear()

        gm = fx.GraphModule(root, self.graph)
        gm.recompile()
        gm.compile_subgraph_reason = self.compile_subgraph_reason
        name = unique_id("__compiled_fn")

        assert_no_fake_params_or_buffers(gm)
        compiled_fn = self.call_user_compiler(gm)
        compiled_fn = disable(compiled_fn)

        counters["stats"]["unique_graphs"] += 1
        self.install_global(name, compiled_fn)

        graph_code_log.debug("%s", lazy_format_graph_code(name, gm))
        graph_tabular_log.debug("%s", lazy_format_graph_tabular(name, gm))

        cg = PyCodegen(tx)
        cg.make_call_generated_code(name)
        return cg.get_instructions()

    @dynamo_timed(phase_name="backend_compile")
    def call_user_compiler(self, gm: fx.GraphModule) -> CompiledFn:
        tot = 0
        placeholders = []
        for node in gm.graph.nodes:
            if node.op in ("call_function", "call_method", "call_module"):
                tot += 1
            if node.op == "placeholder":
                placeholders.append(node)
        torch._dynamo.utils.increment_op_count(tot)
        assert len(placeholders) == len(self.graphargs)
        for pl, arg in zip(placeholders, self.graphargs):
            pl._dynamo_source = arg.source

        gm._param_name_to_source = self.param_name_to_source

        try:
            name = (
                self.compiler_fn.__name__
                if hasattr(self.compiler_fn, "__name__")
                else ""
            )
            _step_logger()(logging.INFO, f"calling compiler function {name}")
            compiler_fn = self.compiler_fn
            # WrapperBackend needs real inputs, for now, to verify correctness
            if config.verify_correctness:
                compiler_fn = WrapperBackend(compiler_fn, self.example_inputs())

            # NOTE: [Real Tensors in Accuracy Evaluation]
            #
            # Today, tensors are passed to backends as fake at compile time. See the .fake_example_inputs()
            # call to compiler_fn below. At runtime, backends use real tensors.
            #
            # This should be a strong invariant we hold across all backends,
            # and generally, it is. However, for accuracy evaluation, we need real tensors at compile time,
            # for now, due to the unfortunate setup described below.
            #
            # Due to the nature of how we invoke comparison as a backend in two different ways:
            #
            # (1) Less bad, but still worth rewriting, WrapperBackend above, which takes
            # real inputs for its ctor. see the config.verify_correctnes above.
            #
            # (2) More bad, and very worth rewriting, the minifier installs accuracy comparison as
            # a true backend, and therefore needs to be compiled with real inputs. This is made trickier
            # by the fact that the minifier will spawn new processes during minification. As such, we have
            # created a global flag, MINIFIER_SPAWNED, that should be set IF AND ONLY IF this run was spawned
            # as part of accuracy minification. This flag is not a contract, and ideally will not be here long.
            #
            # The longer term PoR is to:
            # (A) Rewrite the minifier accuracy evaluation and verify_correctness code to share the same
            # correctness and accuracy logic, so as not to have two different ways of doing the same thing.
            #
            # (B) Refactor minifier accuracy backend to do its comparison fully at runtime, so as not to need to
            # pass real tensors to it at compile time.
            is_top_level_minifying = (
                config.repro_after is not None and config.repro_level == 4
            )
            if torch._dynamo.debug_utils.MINIFIER_SPAWNED or is_top_level_minifying:
                # Disable the tracing context so we don't pick up the ambient
                # fake tensor mode
                with torch._guards.tracing(None):
                    compiled_fn = compiler_fn(gm, self.example_inputs())
            elif config.DO_NOT_USE_legacy_non_fake_example_inputs:
                compiled_fn = compiler_fn(gm, self.example_inputs())
            else:
                compiled_fn = compiler_fn(gm, self.fake_example_inputs())
            _step_logger()(logging.INFO, f"done compiler function {name}")
            assert callable(compiled_fn), "compiler_fn did not return callable"
        except Exception as e:
            raise BackendCompilerFailed(self.compiler_fn, e).with_traceback(
                e.__traceback__
            ) from None
        return compiled_fn

    def fake_example_inputs(self) -> List[torch.Tensor]:
        result = []
        for arg in self.graphargs:
            example = arg.get_fake_examples()
            if example is not None:
                result.extend(example)
            else:
                # Fallback, in case fake_tensor was not set
                # Particularly for graph args that are not tensors
                result.extend(arg.get_examples())
        return result

    def example_inputs(self) -> List[torch.Tensor]:
        result = []
        for arg in self.graphargs:
            result.extend(arg.get_examples())
        return result

    def remove_unused_graphargs(self) -> None:
        for node in reversed(list(self.graph.nodes)):
            if len(list(node.users)) == 0:
                if node.op == "get_attr":
                    self.remove_node(node)
                elif node.op == "call_function" and node.target is operator.getitem:
                    self.remove_node(node)

        expanded_graphargs = []
        for arg in self.graphargs:
            expanded_graphargs.extend([arg] * len(arg))
            arg.uses = 0

        for node, arg in zip(self.graph.nodes, expanded_graphargs):
            assert node.op == "placeholder"
            arg.uses += len(node.users)

        for node, arg in list(zip(self.graph.nodes, expanded_graphargs)):
            if arg.uses == 0:
                log.debug(f"REMOVE UNUSED GRAPHARG {arg.source.name()}")
                if "example_value" in node.meta:
                    del node.meta["example_value"]
                self.remove_node(node)
                self.real_value_cache.pop(node, None)

        self.graphargs = [arg for arg in self.graphargs if arg.uses > 0]

    def add_output_instructions(self, prefix: List[Instruction]) -> None:
        """
        We call this on the creation of a new compiled subgraph that is inserted
        before user code.
        """
        self.output_instructions.extend(prefix)
        self.should_exit = True

    def install_global(self, name, value) -> None:
        self.cleanups.append(CleanupHook.create(self.root_globals, name, value))

    def cleanup(self) -> None:
        # There is a reference cycle between tracer and OutputGraph, causing
        # some of the tensor objects to be held alive for longer than necessary.

        self.root_tx = None

        # Note: generated fx graph will hold a reference to the nn_module,
        # So depending on the backend they may not be released
        self.nn_modules = None
        self.param_name_to_source = None

        # Cleanup graphargs
        for graph_arg in self.graphargs:
            graph_arg.erase()

        for node in self.graph.nodes:
            if "example_value" in node.meta:
                del node.meta["example_value"]
        self.real_value_cache.clear()
        self.name_to_input.clear()
        self.side_effects.keepalive = []

    def create_proxy(
        self,
        kind,
        target,
        args,
        kwargs,
        name=None,
        type_expr=None,
        proxy_factory_fn=None,
    ):
        rv = super().create_proxy(
            kind, target, args, kwargs, name, type_expr, proxy_factory_fn
        )

        # append stack trace to fx node
        tx = self.current_tx

        nn_module_stack = tx.nn_module_stack
        if nn_module_stack:
            rv.node.meta["nn_module_stack"] = nn_module_stack.copy()

        if kind in {"call_function", "call_method"}:
            rv.node.meta["source_fn"] = target
        elif kind == "call_module":
            # For modules we store the class
            rv.node.meta["source_fn"] = rv.node.meta["nn_module_stack"][target][1]

        frame_summaries: List[traceback.FrameSummary] = []
        while tx:
            frame_summaries.append(tx.frame_summary())
            tx = getattr(tx, "parent", None)
        # Reverse the frame_summaries, such that the innermost frame is at the last
        frame_summaries.reverse()

        # official from_list stub doesn't have new-style type
        msgs = traceback.StackSummary.from_list(frame_summaries).format()  # type: ignore[arg-type]
        rv.node.stack_trace = "".join(msgs)

        return rv

    def create_node(self, *args, **kwargs):
        node = super().create_node(*args, **kwargs)
        node.meta["creation_timestamp"] = self.timestamp
        return node

    # Note: we did not override erase_node since
    # we call self.graph.erase_node elsewhere
    def remove_node(self, node):
        self.graph.erase_node(node)
        self.name_to_input.pop(node.name, None)<|MERGE_RESOLUTION|>--- conflicted
+++ resolved
@@ -54,15 +54,10 @@
     count_calls,
     counters,
     dynamo_timed,
-<<<<<<< HEAD
-    format_graph_code,
-    format_graph_tabular,
-=======
     lazy_format_graph_code,
     lazy_format_graph_tabular,
     nnmodule_doc_url_msg,
     nnmodule_has_hooks,
->>>>>>> e2cfdf17
     same,
 )
 from .variables.base import VariableTracker
@@ -124,6 +119,9 @@
 
     reason: str
     user_stack: List[traceback.FrameSummary]
+
+    # Indicates if this was a graph compile reason due to graph break.
+    graph_break: bool = True
 
 
 def _get_gen_rand_values_fn(random_calls):
@@ -338,7 +336,7 @@
                 self.remove_node(node)
                 self.real_value_cache.pop(node, None)
                 removed_nodes += 1
-        log.debug(f"restore_graphstate: removed {removed_nodes} nodes")
+        log.debug("restore_graphstate: removed %s nodes", removed_nodes)
 
     def add_grapharg(self, arg: GraphArg):
         curr_pos = len(self.graphargs)
@@ -388,26 +386,6 @@
         if name not in self.code_options["co_names"]:
             self.code_options["co_names"] += (name,)
 
-    @staticmethod
-    def module_has_hooks(mod, only_check_unsupported=False):
-        supported_hooks = [
-            "_forward_pre_hooks",
-            "_forward_hooks",
-        ]
-        unsupported_hooks = [
-            "_backward_pre_hooks",
-            "_backward_hooks",
-            "_state_dict_pre_hooks",
-            "_state_dict_hooks",
-            "_load_state_dict_pre_hooks",
-            "_load_state_dict_post_hooks",
-        ]
-        check_hooks = unsupported_hooks
-        if not only_check_unsupported:
-            check_hooks += supported_hooks
-
-        return any(len(getattr(mod, x)) > 0 for x in check_hooks if hasattr(mod, x))
-
     def register_attr_or_module(
         self,
         target: Union[torch.nn.Module, torch.Tensor, Any],
@@ -439,10 +417,24 @@
 
         elif isinstance(target, torch.nn.Module):
             assert isinstance(target, torch.nn.Module)
-            if self.module_has_hooks(target, only_check_unsupported=True):
+            if nnmodule_has_hooks(target, check_forward_hooks=True):
                 torch._logging.warning_once(
-                    log, "nn.Module hooks are not fully supported, they may be ignored"
+                    log,
+                    "nn.Module forward/_pre hooks are only partially supported, and were detected in your model. "
+                    "In particular, if you do not change/remove hooks after calling .compile(), you can disregard this "
+                    "warning, and otherwise you may need to set torch._dynamo.config.skip_nnmodule_hook_guards=False "
+                    "to ensure recompiling after changing hooks."
+                    f"{nnmodule_doc_url_msg} ",
                 )
+            if nnmodule_has_hooks(
+                target, check_backward_hooks=True, check_state_dict_hooks=True
+            ):
+                torch._logging.warning_once(
+                    log,
+                    "nn.Module state_dict and backward hooks are not yet supported by torch.compile, "
+                    f"but were detected in your model and will be silently ignored. {nnmodule_doc_url_msg}",
+                )
+
             options["guards"].add(source.make_guard(GuardBuilder.NN_MODULE))
 
             def wrap_name(module_key):
@@ -521,18 +513,20 @@
         raise AssertionError("unreachable")
 
     def compile_subgraph(
-        self, tx, partial_convert=False, reason: Optional[GraphCompileReason] = None
+        self, tx, partial_convert=False, reason: GraphCompileReason = None
     ):
         """
         Generate a subgraph to continue execution on user code.
         Automatically restore live variables.
         """
+        assert reason is not None
+
         from .eval_frame import disable
 
         self.partial_convert = partial_convert
         self.compile_subgraph_reason = reason
 
-        log.debug(f"COMPILING GRAPH due to {reason}")
+        log.debug("COMPILING GRAPH due to %s", reason)
 
         if not all(block.can_restore() for block in tx.block_stack):
             unimplemented("compile_subgraph with block_depth != 0")
@@ -812,7 +806,7 @@
 
         for node, arg in list(zip(self.graph.nodes, expanded_graphargs)):
             if arg.uses == 0:
-                log.debug(f"REMOVE UNUSED GRAPHARG {arg.source.name()}")
+                log.debug("REMOVE UNUSED GRAPHARG %s", arg.source.name())
                 if "example_value" in node.meta:
                     del node.meta["example_value"]
                 self.remove_node(node)
