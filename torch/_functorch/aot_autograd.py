import collections
import dataclasses
import itertools
import logging
import warnings
import pprint
from contextlib import contextmanager, nullcontext
from dataclasses import dataclass
from enum import Enum
from functools import partial, wraps
from typing import Any, Callable, Dict, List, Optional, Set, Tuple, Union, NewType
from unittest.mock import patch

from functorch import make_fx

import torch
import torch.fx.traceback as fx_traceback
import torch.nn as nn
import torch.utils._pytree as pytree
import torch.utils.dlpack
from torch import Tensor
from torch._subclasses.meta_utils import safe_is_leaf
from torch._dispatch.python import enable_python_dispatcher
from torch._dynamo import compiled_autograd
from torch._dynamo.utils import dynamo_timed, lazy_format_graph_code, preserve_rng_state
from torch._guards import detect_fake_mode, tracing
from torch._prims_common import CUDARngStateHelper
from torch._logging import getArtifactLogger
from torch._subclasses import FakeTensor, FakeTensorMode
from torch._subclasses.fake_tensor import is_fake
from torch._subclasses.functional_tensor import FunctionalTensor, FunctionalTensorMode
from torch.fx import immutable_collections, Interpreter
from torch.fx.experimental.proxy_tensor import is_sym_node, py_sym_types
from torch.fx.experimental.symbolic_shapes import ShapeEnv, is_concrete_int, fx_placeholder_vals
from torch.multiprocessing.reductions import StorageWeakRef
from torch.nn.utils import stateless
from torch.utils._python_dispatch import is_traceable_wrapper_subclass, transform_subclass
from torch._decomp.decompositions_for_rng import PhiloxStateTracker, rng_decompositions
from . import config
from .partitioners import default_partition
from torch._guards import TracingContext, DuplicateInputs, Source


original_zip = zip

def strict_zip(*iterables, strict=True, **kwargs):
    if not strict:
        return original_zip(*iterables, **kwargs)

    shortest_length = min(len(it) for it in iterables)
    for iterable in iterables:
        if len(iterable) != shortest_length:
            raise ValueError("The iterables have different lengths and strict mode is enabled.")

    return original_zip(*iterables, **kwargs)

zip = strict_zip

log = logging.getLogger(__name__)
aot_joint_log = getArtifactLogger(__name__, "aot_joint_graph")
aot_graphs_log = getArtifactLogger(__name__, "aot_graphs")

MutationType = Enum(
    "MutationType", ("none", "metadata_only", "data", "data_and_metadata")
)
OutputType = Enum(
    "OutputType", (
        # output is not an alias
        "non_alias",
        # output aliases an input
        "alias_of_input",
        # output **is** an input tensor
        "is_input",
        # output has a ._base tensor, which is a graph intermediate.
        # We need to return its ._base as a graph output,
        # so its requires_grad info is populated correctly.
        # Instructs the runtime code to regenerate the current output
        # from a base tensor, graph_intermediates[base_idx]
        "alias_of_intermediate_save_as_output",
        # Same as above; but we don't need to explicitly add its ._base
        # as a graph output, because it already **is** a graph output.
        "alias_of_intermediate",
        # Same as above; but the output's ._base is **already** a user output.
        # Instructs the runtime code to regenerate the current output from
        # a base tensor, user_outputs[base_idx]
        "alias_of_intermediate_base_is_user_output",
        # See Note [Intermediate Bases Optimization]
        "unsafe_view_alias",
        # output is an alias, but has a custom autograd.Function backward.
        # In this case, we don't want to do view-replay, since we won't be able to replay the custom function.
        # Instead, we'll treat this output "normally", and trace its backward into the graph.
        "custom_function_view",
    )
)

pytree._register_pytree_node(
    immutable_collections.immutable_list,
    lambda x: (list(x), None),
    lambda x, c: immutable_collections.immutable_list(x),
)
pytree._register_pytree_node(
    immutable_collections.immutable_dict,
    lambda x: (list(x.values()), list(x.keys())),
    lambda x, c: immutable_collections.immutable_dict(
        dict(zip(c, x))
    ),
)

def partial_asdict(obj: Any) -> Any:
    if dataclasses.is_dataclass(obj):
        return {field.name: getattr(obj, field.name) for field in dataclasses.fields(obj)}
    elif isinstance(obj, (list, tuple)):
        return obj.__class__([partial_asdict(item) for item in obj])
    elif isinstance(obj, dict):
        return {k: partial_asdict(v) for k, v in obj.items()}
    else:
        return obj

aten = torch.ops.aten

# This global counter increments every time we compile a graph with
# AOTAutograd.  You can use this to correlate runtime error messages
# with compile time (e.g., if you get an error at runtime saying
# compiled graph 3 failed, you can set a breakpoint at compile time
# for this graph number to investigate further at compile time.)
#
# NB: this is different from get_aot_compilation_context, which tracks
# each underlying graph that is compiled.  In contrast, AOT_COUNTER
# corresponds to top-level invocations of aot_module/aot_function;
# one counter is allocated per entire compiled block (but this block
# may involve compiling multiple subgraphs; e.g., for forwards/backwards)
AOT_COUNTER = itertools.count()

KNOWN_TYPES = tuple(
    [torch.Tensor, int, str, float, bool, type(None)] + list(py_sym_types)
)

# Set up hooks so that during backward the fx's stack_trace is properly set
callback_set = False

def setup_stacktrace_preservation_hooks(roots: List):
    def iter_graph(roots):
        if not roots:
            return
        seen = set()
        q = collections.deque()
        for node in roots:
            if node is not None:
                seen.add(node)
                q.append(node)

        while q:
            node = q.popleft()
            for fn, _idx in node.next_functions:
                if fn in seen or fn is None:
                    continue
                seen.add(fn)
                q.append(fn)

            yield node

    def get_callback(saved_stack_):
        def callback():
            global callback_set
            fx_traceback.set_stack_trace(saved_stack_)
            callback_set = False

        return callback

    def get_prehook(stack_, seq_nr):
        def prehook(grad_output):
            global callback_set

            if not callback_set:
                torch.autograd.variable.Variable._execution_engine.queue_callback(
                    get_callback(fx_traceback.format_stack())
                )
                callback_set = True

            fx_traceback.set_stack_trace(stack_)
            fx_traceback.set_grad_fn_seq_nr(seq_nr)

        return prehook

    def get_posthook(special_stack_, seq_nr):
        def posthook(grad_input, grad_output):
            fx_traceback.set_stack_trace(special_stack_)
            fx_traceback.reset_grad_fn_seq_nr()

        return posthook

    for node in iter_graph(roots):
        forward_node_stack = node.metadata.get("traceback_", [])
        node.register_prehook(get_prehook(forward_node_stack,
                              node._sequence_nr()))

        special_stack = forward_node_stack.copy()
        special_stack.append(
            "Gradient addition node due to multiple use of tensor around:"
        )
        node.register_hook(get_posthook(special_stack, node._sequence_nr()))


# ~~~~~~~~~~~~~~~~~~~~~~~~~~~~~~~~~~~~~~~~~~~~~~~~~~~~~~~~~~~~~~~~~~~~~~~~~~~~~~~~~~~~~~~~~~~~~~~~~~~~~~~~~~~~~~~~~~~~~
# ~~~~~~~~~~~~~~~~~~~~~~~~~~~~~~~~~~~~~~~~~~~~~~~~~~~~~~~~~~~~~~~~~~~~~~~~~~~~~~~~~~~~~~~~~~~~~~~~~~~~~~~~~~~~~~~~~~~~~
#
# AOT Autograd contains a pretty non-trivial amount of logic to handle edge cases around aliasing and mutation
# that are external to the graph (they show up as side effects in some way when you run the graph).
#
# Take a look at `test_aotdispatch.py TestAOTAutograd.test_input_mutation*` tests for some examples functions
# and what they're compiled graphs looks like.
# Below is a very long comment detailing several edge cases, and showing how AOT Autograd handles them.
#
# Note [AOT Autograd: input data mutations]
#
# If we compile a function that mutates inputs, then those input mutations are real side effects
# that a user expects to see after running the compiled graph.
# However, the graph that we want to send to a backend needs to be *entirely* functional.
# The way we reconcile this difference is that we remove the mutations completely from the graph that we compile
# but we update the graph to return (updated_inputs, user_outputs).
# In the epilogue that runs after the compiled graph is executed, we copy the updated inputs back to the originals.
#
# Example: original user code:
# def f(x):
#     x.mul_(2)
#     out = x.mul(3)
#     return out
#
# After AOT Autograd compiles, we end up with a:
# (a) compiled graph
# (b) autograd.Function.forward() method, that executes the compiled graph
# (c) wrapper function, that calls the autograd.Function.forward() and performs the epilogue
#
# The output of (a, b, c) are all written below.
#
# def compiled_forward_graph(x):
#     x_updated = x.mul(2)
#     out = x_updated.mul(3)
#     return x_updated, out
#
# # x_updated gets a gradient in the compiled backward
# def compiled_backward_graph(grad_x_updated, grad_out):
#     grad_x = ...
#     return grad_x
#
# def autograd.Function.forward(x):
#     x_updated, out = compiled_forward_graph(x)
#     return x_updated, out
#
# def compiled_wrapper(x):
#     x_updated, out = autograd.Function.apply(x)
#     x.copy_(x_updated)
#     return out
#
# Another important thing to note is that updated inputs (due to data mutations) *do* participate
# in the compiled backward graph! Since the compiled forward graph gets N extra outputs
# (due to updated inputs showing up as graph outputs),
# The compiled backward gets an additional N inputs.
# That way, during the x.copy_(x_updated) bit in the epilogue, gradients will flow from the updated input
# back to the original input.


# Note [AOT Autograd: input metadata mutations]
#
# For the same reason as input mutations, we also don't put input metadata mutations in the graph.
# Instead, we return the updated version of the input (a view), and mutate the input's metadata outside of the graph
#
# Example: original user code:
# def f(x):
#     x.t_()
#     out = x.mul(3)
#     return out
#
# AOT Autograd output (compiled graph, autograd.Function.forward(), wrapper function):
# def compiled_forward_graph(x):
#     x_updated = x.t()
#     out = x_updated.mul(3)
#     return x_updated, out
#
# # x_updated does *not* get a gradient in the compiled backward
# def compiled_backward_graph(grad_out):
#     grad_x = ...
#     return grad_x
#
# def autograd.Function.forward(x):
#     x_updated, out = compiled_forward_graph(x)
#     return x_updated, out
#
# def compiled_wrapper(x):
#     x_updated, out = autograd.Function.apply(x)
#     x.as_strided_(x_updated)
#     return out


# Note [AOT Autograd: outputs aliasing inputs or intermediates!]
#
# AOT Autograd needs special handling for outputs that alias graph inputs or intermediates!
# Why?
# (1) autograd.Function.forward() has a limitation, where views that returned in the forward cannot later be mutated.
# (2) views don't need to be compiled in the graph anyway - it's cheap to generate them outside of the compiled graph,
#     in an epilogue.
# For outputs that alias inputs, we do the following:
# (a) *still* return the aliased output as a graph output
# (b) In the AOT Autograd wrapper/epilogue, we don't return that aliased output. Instead, we use it to regenerate the output.
#
# For outputs that alias *intermediates*, we do the following:
# (a) Return the output in the compiled forward, **and** return it's ._base (a graph intermediates) as an output in the forward
# (b) Use (output, graph_intermediate) to regenerate the alias, and return that to the user (instead of the compiled fw output).
# You might wonder why we return the aliased output directly in the graph (and making the graph compute it),
# only to not return it and instead generate a fresh alias off of the intermediate,
# instead of (say) just storing metadata about the size/stride of the output somewhere to generate the alias. There are two reasons:
# (1) Getting the actual alias tensor allows us to use view-replay to generate the alias, instead of an as_strided() call
# (2) Inductor (and other backends) are free to change the memory format of graph outputs, if it results in better performance.
#     This can result in problems if a user later tries to .view() that output expecting it to have one set of strides,
#     when it has a different set of strides.
#     By including the view op directly in the graph, inductor takes that into account when deciding what memory format
#     the graph intermediate should be.
#
# Another important thing to note is how our traced backward() graph handles aliases.
# (this applies to outputs aliasing inputs, outputs aliasing intermediates,
#  *and* updated inputs returned in the compiled forward due to metadata-only mutations).
# Any outputs that alias (either inputs or intermediates) do NOT participate in the compiled backward graph
# It would be wasteful to include them in the compiled backward(), because we regenerate them eagerly
# at the end of the forward.
#
# Example: original user code:
# def f(x):
#     out1 = x.t()
#     intermediate = x.mul(2)
#     out2 = intermediate.view(-1)
#     return out1, out2
#
# AOT Autograd output (compiled graph, autograd.Function.forward(), wrapper function):
# def compiled_forward_graph(x):
#     out1 = x.t()
#     intermediate = x.mul(2)
#     out2 = intermediate.view(-1)
#     # the compiled graph also returns the intermediate
#     return out1, out2, intermediate
#
# # intermediate gets a gradient in the compiled backward.
# # both output aliases (out1 and out2) do not.
# def compiled_backward_graph(grad_intermediate):
#     grad_x = ...
#     return grad_x
#
# def autograd.Function.forward(x):
#     out1, out2, intermediate = compiled_forward_graph(x)
#     return out1, out2, intermediate
#
# def compiled_wrapper(x):
#     out1, out2, intermediate = autograd.Function.apply(x)
#     # regenerate out1 from the input
#     out1_regenerated = out1._view_func(x)
#     # regenerate out1 from the intermediate
#     out2_regenerated = out2._view_func(intermediate)
#     return out1_regenerated, out2_regenerated


# Note [AOT Autograd: mutations to inputs that alias other inputs]
#
# Another edge case that is (only partially) handled today is when an input is mutated, but itself aliases another input.
# AOT Autograd needs to **ensure** that functionalization knows that the two inputs are aliased to each other.
# That way, when the aliased input is accessed later in the graph, functionalization knows to "update" the alias
# given the mutation that occurred.
#
# This is handled by updating the calling convention: we create a "synthetic base" that becomes a new input
# in the compiled function, and we regenerate the original (aliased) inputs directly off of the base
# inside of the compiled function.
#
# This logic is fully encapsulated in aot_wrapper_synthetic_base()
#
# Example: original user code:
# def f(x, x_view):
#     x.mul_(2)
#     out = x * x_view
#     return out
# f(x, x.view(-1))
#
# AOT Autograd output (compiled graph, autograd.Function.forward(), wrapper function):
# def compiled_forward_graph(base)
#     x = generate_x(base)
#     x_view = generate_x_view(base)
#     x_updated = x.mul(2)
#     x_view_updated = x_updated.view(-1)
#     out = x_updated * x_view_updated
#     return x_updated, out
#
# # The calling convention change from (aliases) -> (base) happens
# # *outside* of the autograd.Function.forward().
# # That means the forward() only has 1 input (base),
# # and the backward() only has 1 output (grad_base)
# def compiled_backward_graph(grad_out):
#     grad_base = ...
#     return grad_base
#
# def autograd.Function.forward(base):
#     x_updated, out = compiled_forward_graph(base)
#     return x_updated, out
#
# # The compiled wrapper is where we create synthetic bases.
# # The info on which inputs are mutated is also tracked *before* synthetic base creation.
# def compiled_wrapper(x, x_view):
#     base = merge_view_inputs(x, x_view)
#     x_updated, out = autograd.Function.apply(base)
#     # x and x_view are aliased in eager mode, so this mutation to x will automatically affect x_view.
#     x.copy_(x_updated)
#     return out


# Note [AOT Autograd: Views to avoid tangents aliasing inputs]
#
# We view every forward output when creating out tangent tensors to handle the problematic
# case in which a subclass does extra aliasing between graph outputs/inputs in a way that
# is not visible above the sublass.
#
# Ordinarily, when constructing the joint function that we want to trace in AOTAutograd,
# we're guaranteed that the tangent tensors that we pass
# into the joint are distinct tensors from the primals. This is because when
# decide which forward outputs to create tangents for, we only create tangents
# for forward outputs that are not aliases of inputs (See Note
# [AOT Autograd: outputs aliasing inputs or intermediates!]).
#
# However, when wrapper tensor subclasses enter the picture, it is possible
# to have an output of the forward that is a subclass that is not an
# input / alias of an input, but one of its inner tensors is an alias!
# NestedTensor is an example: Performing an out-of-place pointwise op on a
# NestedTensor constructs a fresh NestedTensor that holds onto the input's
# offsets tensor directly.
#
# Having tangent tensors that are the same as the (primal) forward inputs,
# can cause problems during tracing as make_fx() will specialize on our
# duplicate inputs: If we passed in the same tensor for primals_1 and
# tangents_1 during tracing, make_fx() will happily sub out all usages of
# tangents_1 with primals_1 in the graph, which is not what we want.
#
# To work around this, we view every forward output when creating out tangent
# tensors so that tangents can never be the same as forward inputs even if
# forward inputs alias forward outputs.
#
#
# ~~~~~~~~~~~~~~~~~~~~~~~~~~~~~~~~~~~~~~~~~~~~~~~~~~~~~~~~~~~~~~~~~~~~~~~~~~~~~~~~~~~~~~~~~~~~~~~~~~~~~~~~~~~~~~~~~~~~~
# ~~~~~~~~~~~~~~~~~~~~~~~~~~~~~~~~~~~~~~~~~~~~~~~~~~~~~~~~~~~~~~~~~~~~~~~~~~~~~~~~~~~~~~~~~~~~~~~~~~~~~~~~~~~~~~~~~~~~~


# This class stores info about every user output.
@dataclass(frozen=True)
class OutputAliasInfo:
    # Tells us if this output is:
    # (1) a regular (non-aliased) output
    # (2) an alias of a forward input
    # (3) **is** a forward input (special case of "alias_of_input")
    # (4) an alias of an intermediate (aka an alias of an output of the inner traced forward)
    # (5) an alias of an intermediate, that explicitly requires returning the intermediate
    #     as a graph output
    # (6) an alias of an intermediate, where that intermediate is also a user output
    output_type: OutputType
    # The raw type of the output (torch.Tensor, SymInt, etc)
    raw_type: type
    # If (1) above, then
    # - base_idx is None
    # If (2) or (3) above, then
    # - Tells us that the base of this alias is user_fwd_input[base_idx]
    #   (This is an index into the inputs *before* we make synthetic bases)
    # If (4) or (5) above, then
    # - Tells us that the base of this alias is output_graph_intermediates[base_idx]
    #   here, this refers to the index of the *direct* traced
    # If (6) above, then:
    # - Tells us that the base of this alias is output_user_fwds[base_idx]
    #   here, this refers to the index of the *direct* traced
    base_idx: Optional[int]
    # If it is a Tensor, what the dynamic dims are (otherwise is None)
    dynamic_dims: Optional[Set[int]]
    # requires_grad
    requires_grad: bool


# This class tells us info about user inputs.
@dataclass(frozen=True)
class InputAliasInfo:
    is_leaf: bool
    mutates_data: bool
    mutates_metadata: bool
    mutations_hidden_from_autograd: bool
    requires_grad: bool


@dataclasses.dataclass
class SubclassCreationMeta:
    """
    Used for AOTDispatch.
    This dataclass gives us the information we need to reconstruct a tensor subclass
    from our flat inputs.
    Why is this important? The graph that we'd like to trace out contains flat tensor inputs,
    But the user's original model may have subclass inputs and outputs.
    So we need to wrap/unwrap subclasses as necessary to translate between the user's
    view (subclass inps/outs), and the backend compiler's view (graph with no subclass args).

    Complications arise mostly from the fact that a subclass can hold more than one inner tensor;
    So for a given subclass input/output, we need to carefully track which indices map
    to the subclass tensor in the corresponding "dense-tensor-only" graph.
    """

    # In the inner graph that only takes in dense tensor inputs,
    # this maps to the first index of "tensors that should go in this subclass wrapper"
    flat_tensor_start_idx: int
    # The number of tensors that live in this subclass wrapper
    arg_count: int
    # Stores the original subclass itself.
    # This is needed because we need the autograd metadata on the original subclass
    # (this is guaranteed to be a wrapper subclass that holds a fake tensor,
    #  so holding onto this at runtime shouldn't leak memory)
    original_subclass: torch.Tensor
    # meta and inner_keys are produced by the subclass's __tensor_flatten__.
    # We need to keep them around to plumb them into __tensor_unflatten__.
    meta: Any
    inner_keys: List[any]

    def creation_fn(self, all_args, *, is_runtime: bool):
        curr_args = all_args[self.flat_tensor_start_idx:self.flat_tensor_start_idx + self.arg_count]
        assert len(curr_args) == len(self.inner_keys), f'inner_keys: {str(self.inner_keys)}. len(curr_args): {len(curr_args)}'
        out = type(self.original_subclass).__tensor_unflatten__(dict(zip(self.inner_keys, curr_args)), self.meta)
        if not is_runtime:
            # After wrapping up the inner dense tensors into a subclass, we need to make sure that our new wrapper
            # has correct autograd metadata, since we'll be tracing through the autograd engine with the subclass.
            # We don't trace through the autograd engine at runtime though, so no need
            # to compute this extra metadata then!
            torch._mirror_autograd_meta_to(self.original_subclass, out)

        return out

    def __post_init__(self):
        # sanity assert to make sure we don't leak memory
        assert is_fake(self.original_subclass)


def _is_mutation_recorded_in_the_graph(input_info: InputAliasInfo):
    return input_info.mutates_data and not input_info.mutates_metadata and not m.requires_grad


def _is_mutation_reflected_in_the_runtime(input_info: InputAliasInfo):
    return (input_info.mutates_data or input_info.mutates_metadata) and not _is_mutation_recorded_in_the_graph(input_inf)


# This class encapsulates all aliasing + mutation info we need about the forward graph
# See a more detailed overview of the edge case handling at
# https://docs.google.com/document/d/19UoIh_SVrMy_b2Sx5ZaeOJttm6P0Qmyss2rdBuyfoic/edit
@dataclass(eq=False)
class ViewAndMutationMeta:
    # length = # user inputs
    # This gives us info about every input, and what sort of mutation happened to it (if any)
    input_info: List[InputAliasInfo]

    # length = # user outputs
    # This gives us info about every output (mostly around whether it aliases other tensors)
    output_info: List[OutputAliasInfo]

    # length = # mutated inps + # user outputs
    # For every output *and* mutated input returned from the forward,
    # tells us whether or not the output should require gradients or not
    requires_grad_info: List[bool]

    # length = the number of intermediate bases appended as outputs to the end of the forward graph.
    # Note: this is not necessarily the same thing as:
    #   len([x for x in output_info if x.output_type == OutputType.alias_of_intermediate])
    # Because outputs might share a ._base, or an output's ._base might itself be
    # another user output (in both cases, we won't redundantly append bases to the end of the graph)
    num_intermediate_bases: int

    # For inference only: instructs us to keep data-only input mutations directly in the graph
    keep_input_mutations: int

    # length = (# inputs w data mutations) + (# user outputs that are non_aliasing tensors)
    #        + (# intermediate bases)
    # These are the FakeTensor (or potential SymInt) outputs that we traced from our
    # metadata pass of the user's forward function.
    # Their only use today is to pass them as a best-guess for tangents when tracing the joint.
    # Stashing them as part of our "metadata" makes it simpler if we want to run our analysis
    # pass once, and re-use the output throughout AOTAutograd
    traced_tangents: List[Any]

    # Each of these is a list telling us about subclasses for the inputs/outputs/grad_outs
    # They are used throughout AOTDispatch to tell us how to generate a list of subclass tensors,
    # Given a (potentially larger) list of plain torch tensors.

    # Taking subclass_inp_meta as an example:
    #   subclass_inp_meta[i] = j (an int) tells us:
    #     "The i'th user input is not a subclass, and corresponds to inputs[j] of the plain-tensor graph."
    #   subclass_inp_meta[i] = SubclassCreationMeta(flat_tensor_start_idx=3, arg_count=2)
    #     "The i'th user input is subclass holding two inner tensors, which are
    #      inputs[3] and inputs[4] of the plain-tensor graph".

    # length = # user inputs
    subclass_inp_meta: List[Union[int, SubclassCreationMeta]]
    # So, the full set of outputs to the forward graph looks something like:
    # (*mutated_inps, *user_outs, *intermediate_bases, *saved_for_bw_tensors)
    # where the first 3 of those 4 can be subclasses
    # (but not saved_for_bw tensors, since these are internal to the compiler
    # and not user visible, so there's no point in wrapping/unwrapping them at runtime).
    # This list contains subclass information on all of the fw graph outputs
    # except for saved_for_bw_tensors.
    subclass_fw_graph_out_meta: List[Union[int, SubclassCreationMeta]]
    # length = # backward graph inputs
    subclass_tangent_meta: List[Union[int, SubclassCreationMeta]]
    # TODO: we should kill this
    # (need to default it to not break internal)
    is_train: bool = False
    # Whether we are tracing through subclasses
    # (ideally should remove this)
    is_subclass: bool = False

    num_symints_saved_for_bw: Optional[int] = None

    def __post_init__(self):
        mutated_inp_indices = [
            i for i, m in enumerate(self.input_info)
            if _check_if_mutation_will_be_returned_in_runtime(m, self.keep_input_mutations, self.is_train)
        ]

        mutated_inp_runtime_indices = [
            i for i, m in enumerate(self.input_info)
            if _check_if_mutation_will_be_returned_in_runtime(m, self.keep_input_mutations, self.is_train)
        ]

        aliased_out_indices = [
            i
            for i, m in enumerate(self.output_info)
            if m.output_type not in [OutputType.non_alias, OutputType.unsafe_view_alias, OutputType.custom_function_view]
        ]
        unsafe_view_out_indices = [
            i for i, m in enumerate(self.output_info) if m.output_type is OutputType.unsafe_view_alias
        ]

        self.mutated_inp_indices = mutated_inp_indices
        # This is pre-computed in post_init for perf.
        # It contains the index of every element
        # of input_info that corresponds to a mutation (data or metadata or both)
        self.mutated_inp_runtime_indices = mutated_inp_runtime_indices
        # This is pre-computed for perf.
        # It contains the index of every element
        # of output_info that corresponds to an alias (either of an input or intermediate)
        self.aliased_out_indices = aliased_out_indices
        self.unsafe_view_out_indices = unsafe_view_out_indices
        self.num_outputs = len(self.output_info)
        self.num_outputs_non_aliased = len(
            [x for x in self.output_info
             if x.output_type in [OutputType.non_alias, OutputType.unsafe_view_alias, OutputType.custom_function_view]]
        )
        self.num_outputs_aliased_to_inputs = len(
            [
                x
                for x in self.output_info
                if x.output_type in [
                    OutputType.alias_of_input,
                    OutputType.is_input,
                ]
            ]
        )
        self.num_unsafe_view_outputs = len(self.unsafe_view_out_indices)
        self.num_outputs_aliased_to_intermediates = len(
            [
                x
                for x in self.output_info
                if x.output_type in [
                    OutputType.alias_of_intermediate,
                    OutputType.alias_of_intermediate_save_as_output,
                    OutputType.alias_of_intermediate_base_is_user_output,
                ]
            ]
        )
        self.num_outputs_aliased = (
            self.num_outputs_aliased_to_inputs + self.num_outputs_aliased_to_intermediates
        )
        if not self.is_subclass and self.keep_input_mutations and self.is_train:
            self.num_mutated_data_inputs = len(
                [x for x in self.input_info if x.mutates_data and x.requires_grad]
            )
        else:
            self.num_mutated_data_inputs = len(
                [x for x in self.input_info if x.mutates_data]
            )

        self.num_mutated_metadata_inputs = len(
            [
                x
                for x in self.input_info
                if x.mutates_metadata
            ]
        )
        self.num_mutated_metadata_only_inputs = len(
            [
                x
                for x in self.input_info
                if not x.mutates_data and x.mutates_metadata
            ]
        )
        self.num_mutated_inputs = self.num_mutated_data_inputs + self.num_mutated_metadata_only_inputs
        self.dynamic_outputs = any(
            o.dynamic_dims for o in self.output_info
        )
        # See Note: [AOTAutograd Backward Guards]
        # This is pre-computed for fast asserts on the types of our grad_outputs in the backward.
        # Eventually, we should kill this and replace with real backward guards.
        # (we want to precompute the "runtime" types, so replace FakeTensor with torch.Tensor)
        self.output_types = [torch.Tensor if isinstance(x, FakeTensor) else type(x) for x in self.traced_tangents]

        self.is_rng_op_functionalized = config.functionalize_rng_ops
        # All of the above metadata is collected by tracing the fw function.
        # However, extra outputs for rng offsets behave differently. Both fwd
        # and bwd graphs have their own outputs for the total consumed offsets.
        # Unlike mutated inputs, we don't have to worry about sending the right
        # set of tensors between fwd and bwd. Fwd and bwd offsets are
        # independent and simpler to handle. Therefore, we track them
        # separately.
        self.num_outputs_rng_offset = 1 if self.is_rng_op_functionalized else 0

        # Our forward() returns both (mutated_inputs, outputs, output_intermediate_bases, saved_tensors, saved_symints)
        self.num_forward_returns = self.num_mutated_inputs + self.num_outputs + self.num_intermediate_bases
        # In case of functionalization of rng ops, the fw_module returns one
        # additional output for rng offset. This rng offset is used right
        # away to advance the rng state, and is not passed on to the raw
        # outputs. However, we need to know the exact boundary to identify
        # which tensors to be saved for the bwd graph.  num_forward captures
        # this information.
        self.num_forward = self.num_forward_returns + self.num_outputs_rng_offset

    @property
    def tensors_saved_for_backwards_slice(self):
        assert self.num_symints_saved_for_bw is not None
        if self.num_symints_saved_for_bw > 0:
            return slice(self.num_forward, -self.num_symints_saved_for_bw)
        else:
            return slice(self.num_forward, None)

    @property
    def symints_saved_for_backwards_slice(self):
        assert self.num_symints_saved_for_bw is not None
        if self.num_symints_saved_for_bw > 0:
            return slice(-self.num_symints_saved_for_bw, None)
        else:
            return slice(0, 0)  # empty slice

    def __eq__(self, other):
        if not isinstance(other, ViewAndMutationMeta):
            return NotImplemented
        return (self.input_info == other.input_info and
                self.output_info == other.output_info and
                self.requires_grad_info == other.requires_grad_info and
                self.num_intermediate_bases == other.num_intermediate_bases and
                self.keep_input_mutations == other.keep_input_mutations and
                self.is_rng_op_functionalized == other.is_rng_op_functionalized and
                self.num_outputs_rng_offset == other.num_outputs_rng_offset and
                len(self.traced_tangents) == len(other.traced_tangents) and
                all(x.shape == y.shape and x.dtype == y.dtype for x, y, in zip(self.traced_tangents, other.traced_tangents)))

@dataclass(eq=False)
class SubclassMeta:
    # A copy of all forward metadata, but computed on the *dense* tensor forward (after desugaring subclasses)
    # So for example, if the user had a model containing two `TwoTensor` inputs,
    # Then `SubclassMeta.fw_metadata.input_infos` would have length 4 here.
    fw_metadata: ViewAndMutationMeta

    # Note: [Computing Subclass Metadata about grad_inputs]
    # Given a list of flattened, plain tensor grad_inputs, this tells us how to reconstruct the grad_input subclasses
    #
    # You might think: why not just assume that all grad_inputs will have the same subclass-ness as the original inputs?
    # (AOTAutograd generally assumes other properties, e.g. that grad_outputs are contiguous)
    #
    # This doesn't really work though. take this example:
    #
    # def f(DoubleTensor, DenseTensor):
    #     return DoubleTensor  * DenseTensor
    #
    # In the above example, the .grad field of *both* DoubleTensor and DenseTensor will be a DoubleTensor.
    # When we trace out a joint fw-bw graph, we'll end up returning two subclasses for the two grad_inputs.
    # This means that our backward graph will return 4 outputs (two dense tensors for each DoubleTensor grad_input)
    # and we need to properly store the metadata that tells us how to turn these 4 outputs back into DoubleTensors.
    #
    # Note that this info **cannot** easily be figured out from ViewAndMutationMeta.
    # We can only compute this info by tracing the entire joint and examining the grad_inputs that we computed.
    #
    # See Note: [AOTAutograd Backward Guards]
    # This will also eventually require us to install backward guards,
    # in case we made incorrect assumptions about the subclass-ness of our grad_outputs
    #
    # Optional field because we don't compute for inference graphs
    grad_input_metas: Optional[List[Union[int, SubclassCreationMeta]]]

    def __init__(self):
        # The fields in this class get set after its construction.
        pass


# This class exists because:
# - the autograd.Function.forward() in aot autograd returns outputs that might alias inputs
# - we only care about the metadata on those aliases, so we can regenerate them.
#   We do not want them to participate in the autograd.Function.
# We do that by wrapping them in an opaque class, so the autograd.Function
# does not know to treat them as tensors.
@dataclass(frozen=True)
class TensorAlias:
    alias: torch.Tensor


def has_same_metadata(t1, t2):
    return (
        t1.size() == t2.size()
        and t1.stride() == t2.stride()
        and t1.storage_offset() == t2.storage_offset()
        and t1.storage_offset() == t2.storage_offset()
        and t1.is_conj() == t2.is_conj()
        and t1.is_neg() == t2.is_neg()
    )


def gen_alias_from_base(aliased_base_tensor, target_meta_tensor, target_requires_grad):
    # Try to do view-replay if possible.
    # fall back to .as_strided() if we can't.
    if target_meta_tensor._base is not None:
        # The base that we want to replay our view off of might have a different shape than the view's original base.
        b = target_meta_tensor._base
        abt = aliased_base_tensor
        # Don't unnecessarily call as_strided if nothing changed; as_strided's
        # backward is poorly implemented and slow
        if abt is not b and (
            abt.size() != b.size() or
            abt.stride() != b.stride() or
            abt.storage_offset() != b.storage_offset()
        ):
            reshaped_base_tensor = aliased_base_tensor.as_strided(
                b.size(), b.stride(), b.storage_offset()
            )
        else:
            reshaped_base_tensor = aliased_base_tensor
        out = target_meta_tensor._view_func(reshaped_base_tensor)
        # This shape mismatch can happen due to a bug in inplace/view handling in autograd.
        # Try putting a breakpoint here and running
        # `test/functorch/test_aotdispatch TestAOTAutograd.test_output_all_alias_types`
        # Also, https://github.com/pytorch/pytorch/issues/49825
        #
        # As a stopgap, we'll fall back to as_strided.
        if out is not None and out.shape == target_meta_tensor.shape:
            if aliased_base_tensor.requires_grad and not target_requires_grad:
                out = out.detach()
            elif not aliased_base_tensor.requires_grad and target_requires_grad:
                out.requires_grad_(True)
            return out
    size = target_meta_tensor.size()
    stride = target_meta_tensor.stride()
    storage_offset = target_meta_tensor.storage_offset()
    if aliased_base_tensor.is_complex() and not target_meta_tensor.is_complex():
        aliased_out = torch.view_as_real(aliased_base_tensor).as_strided(
            size, stride, storage_offset
        )
    elif not aliased_base_tensor.is_complex() and target_meta_tensor.is_complex():
        aliased_out = torch.view_as_complex(aliased_base_tensor).as_strided(
            size, stride, storage_offset
        )
    else:
        aliased_out = aliased_base_tensor.as_strided(size, stride, storage_offset)
    # For outputs aliasing inputs, we need to check if the requires-gradness has changed.
    if aliased_base_tensor.requires_grad and not target_requires_grad:
        aliased_out = aliased_out.detach()
    elif not aliased_base_tensor.requires_grad and target_requires_grad:
        aliased_out.requires_grad_(True)
    return aliased_out

def to_fun(t):
    if isinstance(t, Tensor):
        if is_traceable_wrapper_subclass(t):
            # See Note [Functionalization always runs last]
            # This means that if we want to "functionalize" a subclass, we need to ensure that the functional wrapper
            # goes at the bottom.
            # recurse here, so we can support nested wrapper subclasses
            out = transform_subclass(t, lambda _, inner_t: to_fun(inner_t))
            torch._mirror_autograd_meta_to(t, out)
            return out
        else:
            return FunctionalTensor.to_functional(t)
    else:
        return t

def sync_functional_tensor(t):
    if is_traceable_wrapper_subclass(t):
        attrs, ctx = t.__tensor_flatten__()
        for attr in attrs:
            sync_functional_tensor(getattr(t, attr))
    else:
        torch._sync(t)

# When subclasses are involved, t here will usually look something like:
# SubclassA(SubclassB(FunctionalTensor(_to_functional_tensor(FakeTensor))))
def from_fun(t):
    if isinstance(t, Tensor) and is_traceable_wrapper_subclass(t):
        # See Note [Functionalization always runs last]
        # This means that if we want to "functionalize" a subclass, we need to ensure that the functional wrapper
        # goes at the bottom.
        # recurse here, so we can support nested wrapper subclasses
        out = transform_subclass(t, lambda _, inner_t: from_fun(inner_t))
        torch._mirror_autograd_meta_to(t, out)
        return out

    if not isinstance(t, FunctionalTensor):
        # quick sanity assert
        if isinstance(t, torch.Tensor):
            assert not torch._is_functional_tensor(t)
        return t
    sync_functional_tensor(t)
    return torch._from_functional_tensor(t.elem)

def is_fun(t):
    if isinstance(t, Tensor) and is_traceable_wrapper_subclass(t):
        # See Note [Functionalization always runs last]
        # This means that if we want to "functionalize" a subclass, we need to ensure that the functional wrapper
        # goes at the bottom.
        # recurse here, so we can support nested wrapper subclasses
        t_attrs, _ = t.__tensor_flatten__()
        t_inners = [getattr(t, attr) for attr in t_attrs]
        any_fun = any(is_fun(x) for x in t_inners)
        all_fun = all(is_fun(x) for x in t_inners)
        assert any_fun == all_fun
        return any_fun

    return isinstance(t, FunctionalTensor)

# t here is either
# (1) A FunctionalTensor(_to_functional_tensor(FakeTensor))
# (2) A traceable tensor subclass that holds a FunctionalTensor
def has_metadata_mutation(t):
    if is_traceable_wrapper_subclass(t):
        attrs, _ = t.__tensor_flatten__()
        # A tensor subclass was updated if any of its inner elements were updated
        return any(has_metadata_mutation(getattr(t, attr)) for attr in attrs)
    else:
        assert isinstance(t, FunctionalTensor)
        return torch._functionalize_has_metadata_mutation(t.elem)

def are_all_mutations_hidden_from_autograd(t):
    if is_traceable_wrapper_subclass(t):
        attrs, _ = t.__tensor_flatten__()
        # If all inner elements are mutations hidden from autograd, then it is a mutation hidden from autograd.
        return all(are_all_mutations_hidden_from_autograd(getattr(t, attr)) for attr in attrs)
    else:
        assert isinstance(t, FunctionalTensor)
        return torch._functionalize_are_all_mutations_hidden_from_autograd(t.elem)

# new_arg and arg here are either:
# (1) both a FakeTensor
# (2) both a traceable tensor subclass that holds a FakeTensor
# Pre-condition: the two args are the "old" and "new" inputs from running functionalization.
# When we run functionalization and wrap our inputs into FunctionalTensors,
# we can detect whether or not an input was mutated by checking to see if the inner tensor has changed
#
# Normally it would be enough just to check if arg is new_arg, which is normally enough for functionalization
# to confirm that inputs were not mutated when running the user's model with functionalization on.
# But when we have subclass inputs, we can't rely on that:
# `from_fun(to_fun(x)) is x` will return False, because the call to `from_fun` constructs
# a brand new subclass instance: we are calling __tensor_unflatten__, and going
# from Subclass(FakeTensor) to Subclass(FunctionalTensor(FakeTensor))
def was_updated(arg, new_arg):
    if is_traceable_wrapper_subclass(arg):
        assert is_traceable_wrapper_subclass(new_arg)
        attrs, _ = arg.__tensor_flatten__()
        new_attrs, _ = new_arg.__tensor_flatten__()
        assert attrs == new_attrs
        # A tensor subclass was updated if any of its inner elements were updated
        return any(was_updated(getattr(arg, attr), getattr(new_arg, attr)) for attr in attrs)
    else:
        return arg is not new_arg

# new_arg and arg here are either:
# (1) both a FakeTensor
# (2) both a traceable tensor subclass that holds a FakeTensor
# Pre-condition: the two args are the "old" and "new" inputs from running functionalization.
# When we run functionalization and wrap our inputs into FunctionalTensors,
# we can detect whether or not an input was mutated by checking to see if the inner tensor has changed,
# but shares storage with the old input
def was_metadata_updated(arg, new_arg):
    if is_traceable_wrapper_subclass(arg):
        assert is_traceable_wrapper_subclass(new_arg)
        attrs, _ = arg.__tensor_flatten__()
        new_attrs, _ = new_arg.__tensor_flatten__()
        assert attrs == new_attrs
        # A tensor subclass was updated if any of its inner elements were updated
        return any(was_metadata_updated(getattr(arg, attr), getattr(new_arg, attr)) for attr in attrs)
    else:
        return arg is not new_arg and StorageWeakRef(arg.untyped_storage()) == StorageWeakRef(new_arg.untyped_storage())

def _get_hints(exprs):
    """
    Get the hints of a list/tuple of int/SymInt.
    """
    if isinstance(exprs, (list, tuple)):
        return type(exprs)(_get_hints(e) for e in exprs)
    elif isinstance(exprs, torch.SymInt):
        return exprs.node.shape_env.size_hint(exprs.node.expr)
    else:
        return exprs

def requires_subclass_dispatch(args, fw_metadata: ViewAndMutationMeta) -> bool:
    args_flattened, _ = pytree.tree_flatten(args)
    any_subclass_args = any(is_traceable_wrapper_subclass(x) for x in args_flattened if isinstance(x, Tensor))
    any_subclass_outputs = any(is_traceable_wrapper_subclass(x) for x in fw_metadata.traced_tangents if isinstance(x, Tensor))
    # This tells us whether or not we need to perform any unwrapping/wrapping of tensor subclasses at runtime.
    return any_subclass_args or any_subclass_outputs

# Given a flat list of arguments, some of which may be tensor subclasses,
# computes metadata about "how to reconstruct the current list of subclasses,
# if we were given their flattened dense tensors instead"
def create_subclass_meta(curr_args: List[Any]) -> List[Union[int, SubclassCreationMeta]]:
    idx = 0
    infos = []
    for a in curr_args:
        if isinstance(a, torch.Tensor) and is_traceable_wrapper_subclass(a):
            attrs, meta = a.__tensor_flatten__()
            start_idx = idx
            cnt = len(attrs)
            curr_cnt = cnt
            infos.append(SubclassCreationMeta(
                flat_tensor_start_idx=start_idx,
                arg_count=curr_cnt,
                original_subclass=a,
                meta=meta,
                inner_keys=attrs,
            ))
        else:
            infos.append(idx)
            cnt = 1
        idx += cnt
    return infos

# This is a version of functionalization that is specifically designed
# for the AOTAutograd use case.
#
# Unlike functorch's variant, this doesn't use the functorch level system,
# instead it directly uses PyTorch's conventional dispatcher to hit the
# functionalization key.  In particular, this means that FunctionalTensorWrapper
# can have autograd data stored directly on it.
#
# In typical AOTAutograd usage, the dispatch key order will look like:
#
#   Autograd - Functionalization ~~~~> Proxy Mode - Fake Tensor
#       outer tensor                        inner tensor
#
# Returns:
# - ViewAndMutationMeta, telling us metadata about the inputs and outputs, and
#   The list of outputs from the forward, but **only** the outputs that we need
#   to pass in as tangents into the backward.
#   Specifically, aliased outputs from the forward get regenerated, and don't participate
#   in the compiled backward function.
def run_functionalized_fw_and_collect_metadata(
    f,
    *,
    keep_input_mutations: bool,
    # TODO: refactor to kill this flag
    is_train: bool = False,
    num_params_buffers: int = 0,
    is_subclass: bool = False,
) -> ViewAndMutationMeta:
    memo = {}

    def _to_fun(t):
        if isinstance(t, Tensor):
            if t in memo:
                return memo[t]
            r = to_fun(t)
            memo[t] = r
            return r
        else:
            return t

    @wraps(f)
    def inner(*flat_args):
        # This function is meant to be run with the forward, which expects a flat list of tensor/symint/other args.
        assert all(isinstance(a, KNOWN_TYPES) for a in flat_args)

        input_info: List[InputAliasInfo] = []
        output_info: List[OutputAliasInfo] = []
        input_requires_grad_info: List[bool] = []
        output_requires_grad_info: List[bool] = []

        flat_f_args = pytree.tree_map(_to_fun, flat_args)

        # See Note [Disabling Functionalize TLS Above Python Functionalization]
        disable_above = torch._C._ExcludeDispatchKeyGuard(torch._C.DispatchKeySet(torch._C.DispatchKey.Functionalize))
        with disable_above, FunctionalTensorMode():
            # precondition: The passed in function already handles unflattening inputs + flattening outputs
            flat_f_outs = f(*flat_f_args)

        # Inspect the state of the input tensor functional wrapper to detect input mutation info
        # If inp[i] has a metadata-only mutation, then maybe_inputs_with_mutated_metadata[i] contains the updated version
        for (i, (arg, f_arg)) in enumerate(zip(flat_args, flat_f_args)):
            if not isinstance(arg, Tensor):
                new_arg = arg
            else:
                new_arg = from_fun(f_arg)
            if was_updated(arg, new_arg):
                if was_metadata_updated(arg, new_arg):
                    mutates_data = False
                    mutates_metadata = True
                else:
                    mutates_data = True
                    mutates_metadata = has_metadata_mutation(f_arg)
                # Only track requires_grad info on *mutated* inputs,
                # because they show up in the autograd.Function.forward as outputs
<<<<<<< HEAD

                if keep_input_mutations and is_train:
                    if not((mutates_data and not mutates_metadata) and not f_arg.requires_grad):
                        input_requires_grad_info.append(
                            isinstance(f_arg, torch.Tensor) and f_arg.requires_grad
                        )
                else:
                    input_requires_grad_info.append(
                        isinstance(f_arg, torch.Tensor) and f_arg.requires_grad
                    )
=======
                input_requires_grad_info.append(
                    isinstance(f_arg, torch.Tensor) and f_arg.requires_grad
                )
                mutations_hidden_from_autograd = are_all_mutations_hidden_from_autograd(f_arg)
>>>>>>> 5b333f12
            else:
                mutates_data = False
                mutates_metadata = False
                mutations_hidden_from_autograd = False

            input_info.append(InputAliasInfo(
                is_leaf=isinstance(arg, torch.Tensor) and safe_is_leaf(arg),
                mutates_data=mutates_data,
                mutates_metadata=mutates_metadata,
<<<<<<< HEAD
                requires_grad=isinstance(f_arg, torch.Tensor) and f_arg.requires_grad,
=======
                mutations_hidden_from_autograd=mutations_hidden_from_autograd,
                requires_grad=isinstance(f_arg, torch.Tensor) and f_arg.requires_grad
>>>>>>> 5b333f12
            ))

        # If a function involves creating a tensor, and returning a view of it, such that its _base is the intermediate,
        # We need to make sure our graph returns the _base as a graph output, and we manually recreate the view
        # to return to the user. Why? The backend compiler is free to (incorrectly) not set requires_grad
        # on the base tensor, but we are obligated to properly set requires-gradness on the real output.

        num_mutated_inps = len(
            [x for x in input_info if x.mutates_data or x.mutates_metadata]
        )
        inp_storage_refs = {
            StorageWeakRef(inpt.untyped_storage()): idx
            for idx, inpt in enumerate(flat_f_args)
            if isinstance(inpt, torch.Tensor)
        }

        # We need inp tensor id's to be able to tell if an outputs **are** inputs.
        inp_tensor_ids = {
            id(inpt) for inpt in flat_f_args if isinstance(inpt, torch.Tensor)
        }
        # We need output tensor id's to tell if any output._base` attributes **are** other outputs.
        # (This is also a dict because we need to know that output's index, so we can regenerate
        # the alias from it).
        out_tensor_ids = {id(o): i for i, o in enumerate(flat_f_outs)}

        # Keep track of which outputs alias other outputs
        out_tensor_alias_counts = collections.defaultdict(int)
        out_storage_to_tensors = collections.defaultdict(set)
        for o in flat_f_outs:
            if isinstance(o, torch.Tensor):
                curr_storage = StorageWeakRef(o.untyped_storage())
                out_tensor_alias_counts[curr_storage] += 1
                out_storage_to_tensors[curr_storage].add(o)

        # maps the id of an intermediate base to its index in the output of the compiled forward
        intermediate_base_tensor_id_to_output_idx: Dict[int, int] = {}
        intermediate_bases: List[torch.Tensor] = []
        for o in flat_f_outs:
            curr_storage = None if not isinstance(o, torch.Tensor) else StorageWeakRef(o.untyped_storage())
            outs_with_identical_metadata_that_require_grad = [] if not isinstance(o, torch.Tensor) else [
                curr for curr in out_storage_to_tensors[curr_storage]
                if has_same_metadata(o, curr) and curr.requires_grad and o is not curr
            ]
            is_result_of_custom_autograd_fn = False
            if isinstance(o, torch.Tensor):
                # Need to check for both custom cpp (CppFunction) and python (BackwardCFunction) autograd fns
                if type(o.grad_fn).__name__ == "CppFunction":
                    is_result_of_custom_autograd_fn = True
                if isinstance(o.grad_fn, torch.autograd.function.BackwardCFunction):
                    is_result_of_custom_autograd_fn = True

            if not isinstance(o, torch.Tensor):
                output_type = OutputType.non_alias
                base_idx = None
            elif curr_storage in inp_storage_refs and o.grad_fn is not None \
                    and is_result_of_custom_autograd_fn:
                output_type = OutputType.custom_function_view
                base_idx = None
            elif curr_storage in inp_storage_refs:
                base_idx = inp_storage_refs[curr_storage]
                is_input_tensor = id(o) in inp_tensor_ids
                if is_input_tensor:
                    output_type = OutputType.is_input
                else:
                    output_type = OutputType.alias_of_input

            # We only need to handle the intermediate base case when both
            # the intermediate base and the output require gradients.
            # See Note [AOT Autograd: outputs aliasing inputs or intermediates!]
            elif (
                o._base is not None
                and o.requires_grad
                and o._base.requires_grad
            ):
                if out_tensor_alias_counts[curr_storage] == 1:
                    # Note [Intermediate Bases Optimization]
                    # Normally if we have an output that aliases an intermediate,
                    # we need to add the extra "intermediate base" logic further down
                    # to prevent autograd from yelling at us if the user later tries to
                    # mutate that output.
                    # However, the common case here is if we have an output that aliases an intermediate,
                    # but doesn't alias any other outputs.
                    # In that case, autograd shouldn't have to worry about the aliasing at all
                    # (if that output is mutated, there are no other live aliases for autograd to worry about).
                    # The "intermediate bases" can hurt inductor perf by forcing more variables to become outputs.
                    # So as an optimization, we won't do intermediate base handling in this case.
                    # Instead, we'll hide the aliasing from autograd using aten._unsafe_view().
                    output_type = OutputType.unsafe_view_alias
                    base_idx = None
                else:
                    # First, check if o's ._base is an existing output
                    maybe_existing_out_idx = out_tensor_ids.get(id(o._base), None)
                    if maybe_existing_out_idx is not None:
                        # Special case where the output is an alias of a graph intermediate, but that intermediate
                        # is itself also a user output.
                        output_type = OutputType.alias_of_intermediate_base_is_user_output
                        base_idx = maybe_existing_out_idx
                    else:
                        # Next, check if o's ._base is an intermediate base that we already returned
                        maybe_existing_base_output_idx = intermediate_base_tensor_id_to_output_idx.get(
                            id(o._base), None
                        )
                        if maybe_existing_base_output_idx is not None:
                            output_type = OutputType.alias_of_intermediate
                            base_idx = maybe_existing_base_output_idx
                        else:
                            # Otherwise, take o._base and explicitly return it as an output in the compiled graph
                            new_out_idx = len(intermediate_bases)
                            base_idx = new_out_idx
                            # Indicate to the logic later on (when we trace the joint)
                            # that this particular output should get it's ._base appended to the forward graph outputs
                            output_type = OutputType.alias_of_intermediate_save_as_output
                            intermediate_base_tensor_id_to_output_idx[id(o._base)] = new_out_idx
                            intermediate_bases.append(o._base)
            elif (
                # See https://github.com/pytorch/pytorch/issues/100348 for this case.
                # This protects against the specific case where a user fn returns (output, output.detach())
                out_tensor_alias_counts[curr_storage] > 1
                and len(outs_with_identical_metadata_that_require_grad) > 0
                and not o.requires_grad
            ):
                assert len(outs_with_identical_metadata_that_require_grad) > 0
                # In theory we could use any of these tensors to regenerate the aliased outputs from,
                # since they all alias each other and have identical metatadata
                out_alias = outs_with_identical_metadata_that_require_grad[0]
                existing_out_idx = out_tensor_ids[id(out_alias)]
                output_type = OutputType.alias_of_intermediate_base_is_user_output
                base_idx = existing_out_idx
            else:
                output_type = OutputType.non_alias
                base_idx = None

            if isinstance(o, torch.Tensor):
                dynamic_dims = {i for i, s in enumerate(o.shape) if not is_concrete_int(s)}
            else:
                dynamic_dims = None
            out_info = OutputAliasInfo(
                output_type=output_type,
                raw_type=type(o),
                base_idx=base_idx,
                dynamic_dims=dynamic_dims,
                requires_grad=isinstance(o, torch.Tensor) and o.requires_grad
            )
            output_info.append(out_info)
            output_requires_grad_info.append(out_info.requires_grad)

        # Our autograd.Function.forward returns both mutated inputs and outputs,
        # so we need grad info on all of them.
        requires_grad_info = input_requires_grad_info + output_requires_grad_info
        # TODO (tmanlaibaatar) figure out why we can't just collapse this branch
        if keep_input_mutations and is_train:
            total_runtime_inps = len([
                x for x in input_info
                if _check_if_mutation_will_be_returned_in_runtime(x, keep_input_mutations, is_train)
            ])
            assert len(requires_grad_info) == len(output_info) + total_runtime_inps
        else:
            assert len(requires_grad_info) == len(output_info) + len(
                [x for x in input_info if (x.mutates_data or x.mutates_metadata)]
            )

        # See Note [AOT Autograd: Views to avoid tangents aliasing inputs]
        def view_avoid_dupes_with_primals(t):
            if isinstance(t, Tensor) and is_traceable_wrapper_subclass(t):
                return transform_subclass(t, lambda _, inner_t: view_avoid_dupes_with_primals(inner_t))
            if isinstance(t, Tensor):
                return t.view(t.shape)
            return t

        # This analysis function returns *only* the outputs that are meant to be tangents to the backwards.
        # Anything that aliases (inputs returned in the fw due to metadata mutations, or outputs that alias inputs/intermediates)
        # are *regenerated* later, and not used directly in the autograd graph
        f_input_tangents = [
            inp
            for inp, info in zip(flat_f_args, input_info)
            if info.mutates_data and info.requires_grad
        ]
        f_output_tangents = [
            o
            for o, info in zip(flat_f_outs, output_info)
            if info.output_type in [OutputType.non_alias, OutputType.unsafe_view_alias, OutputType.custom_function_view]
            and issubclass(info.raw_type, torch.Tensor)
            and info.requires_grad
        ]
        # intermediate bases are also included in the backward graph
        f_tangents = f_input_tangents + f_output_tangents + intermediate_bases
        traced_tangents = pytree.tree_map(from_fun, f_tangents)
        traced_tangents = pytree.tree_map(view_avoid_dupes_with_primals, traced_tangents)
        user_outs = pytree.tree_map(from_fun, f_output_tangents)

        f_mutated_inputs = [
            inp
            for inp, info in zip(flat_f_args, input_info)
            if info.mutates_data or info.mutates_metadata
        ]
        f_metadata_mutated_inputs = [
            inp
            for inp, info in zip(flat_f_args, input_info)
            if info.mutates_metadata
        ]
        # This logic (annoyingly) re-figures out exactly what the outputs to the compiled fw graph will be.
        # When handling subclasses, we need info about **all** outputs of compiled forward graph,
        # so we know precisely which graph outputs to wrap back into tensor subclasses
        # Ideally we would refactor this so not have an is_train flag, and have the separate
        # inference and training paths decide which inputs/output to ask for subclass info on.
        # However, we currently stash indexing information on each SubclassMeta about its order
        # in the graph outputs list.
        f_fw_graph_outs = list(flat_f_outs)
        if is_train or not keep_input_mutations:
            f_fw_graph_outs = f_mutated_inputs + f_fw_graph_outs
        else:
            # even when "keep_input_mutations" is True,
            # we never keep metadata-only mutations in the fw graph
            f_fw_graph_outs = f_metadata_mutated_inputs + f_fw_graph_outs
        if is_train:
            f_fw_graph_outs = f_fw_graph_outs + intermediate_bases
        fw_graph_outs = pytree.tree_map(from_fun, f_fw_graph_outs)

        metadata = ViewAndMutationMeta(
            input_info=input_info,
            requires_grad_info=requires_grad_info,
            output_info=output_info,
            num_intermediate_bases=len(intermediate_bases),
            keep_input_mutations=keep_input_mutations,
            traced_tangents=traced_tangents,
            subclass_inp_meta=create_subclass_meta(flat_args),
            subclass_fw_graph_out_meta=create_subclass_meta(fw_graph_outs),
            subclass_tangent_meta=create_subclass_meta(traced_tangents),
            is_train=is_train,
            is_subclass=is_subclass,
        )
        return metadata

    return inner


@dataclass
class BackwardSignature:
    """
    Provides information about the backward section of an exported
    joint forward-backward graph.
    For a particular fx GraphModule, this class contains information on:
    (1) A mapping from each gradient (backwards output) to the parameter
        it corresponds to (forward input)
    (2) A mapping from each gradient (backwards output) to the user input
        it corresponds to (forward input)
    (3) Which of the forward outputs corresponds to the loss, that we backprop on.

    Each string name is the `node.name` of the corresponding node in the fx graph.
    """
    gradients_to_parameters: Dict[str, str]
    gradients_to_user_inputs: Dict[str, str]
    loss_output: str

GraphOutputName = NewType('GraphOutputName', str)
GraphInputName = NewType('GraphInputName', str)
FQN = NewType('FQN', str)

@dataclass
class GraphSignature:
    """
    Provides information about an exported module.
    For a particular fx GraphModule, this class contains information on:
    (1) Which graph inputs are parameters, buffers, or user inputs
    (2) (for params/buffers) a mapping from the name of each graph argument
        to its parameter/buffer FQN in the original nn.Module.
    (3) If there are input mutations, these are represented as extra outputs
        in the fx GraphModule. We provide a mapping from these
        extra output names to the names of the actual inputs.
    (4) The pytree metadata on how to flatten/unflatten inputs and outputs.
        The corresponding FX GraphModule only accepts and returns
        pytree-flattened inputs/outputs.
    (5) (Optionally) if the FX is a joint forward-backward graph, we provide
        a signature on the backward section of the joint graph.
    """

    parameters: List[FQN]
    buffers: List[FQN]

    user_inputs: List[GraphInputName]
    user_outputs: List[GraphOutputName]
    inputs_to_parameters: Dict[GraphInputName, FQN]
    inputs_to_buffers: Dict[GraphInputName, FQN]

    # If the user's module mutates a buffer,
    # it's represented in the graph as an extra graph output.
    # This dict is a mapping from
    # "graph outputs that correspond to updated buffers"
    # to the FQN names of those mutated buffers.
    buffers_to_mutate: Dict[GraphOutputName, FQN]

    in_spec: pytree.TreeSpec
    out_spec: pytree.TreeSpec

    backward_signature: Optional[BackwardSignature]

    @classmethod
    def from_tracing_metadata(
        cls,
        *,
        in_spec: pytree.TreeSpec,
        out_spec: pytree.TreeSpec,
        graph_input_names: List[str],
        graph_output_names: List[str],
        view_mutation_metadata: ViewAndMutationMeta,
        named_parameters: List[str],
        named_buffers: List[str],
        num_user_inputs: int,
        num_user_outputs: int,
        loss_index: Optional[int],
        backward_signature: Optional[BackwardSignature],
    ) -> "GraphSignature":
        graph_inputs = graph_input_names
        graph_outputs = graph_output_names
        parameters = list(named_parameters)
        buffers = list(named_buffers)

        # Calling convention assumptions:
        # (1) graph inputs = (params, buffers, user_inputs)
        # (2) graph outputs = (mutated_inputs, user_outs, param_gradients)
        # (If we are capturing an inference graph, this convention is identical
        #  except that param_gradients is empty)
        user_inputs = graph_inputs[len(parameters) + len(buffers) :]
        assert num_user_inputs == len(user_inputs)
        assert len(graph_inputs) == (len(parameters) + len(buffers) + len(user_inputs))

        inputs_to_parameters = dict(zip(graph_inputs[: len(parameters)], parameters))
        inputs_to_buffers = dict(zip(
            graph_inputs[len(parameters) : len(parameters) + len(buffers)],
            buffers,
        ))

        state_names = [*parameters, *buffers]
        mutated_buffers = []
        for idx, input_info in enumerate(view_mutation_metadata.input_info):
            if input_info.mutates_data:
                # Only buffers can be mutated, not parameters
                assert idx >= len(parameters)
                buffer_name = state_names[idx]
                mutated_buffers.append(buffer_name)

        assert len(mutated_buffers) == view_mutation_metadata.num_mutated_inputs

        start, stop = 0, view_mutation_metadata.num_mutated_inputs
        buffers_to_mutate = dict(zip(graph_outputs[start:stop], mutated_buffers))

        start, stop = stop, stop + num_user_outputs
        user_outputs = graph_outputs[start:stop]

        unused_outputs = len(graph_outputs) - stop
        if backward_signature is not None:
            unused_outputs -= len(backward_signature.gradients_to_parameters) + len(
                backward_signature.gradients_to_user_inputs
            )
        assert unused_outputs == 0

        return GraphSignature(
            parameters=parameters,
            buffers=buffers,
            user_inputs=user_inputs,
            user_outputs=user_outputs,
            inputs_to_buffers=inputs_to_buffers,
            inputs_to_parameters=inputs_to_parameters,
            buffers_to_mutate=buffers_to_mutate,
            in_spec=in_spec,
            out_spec=out_spec,
            backward_signature=backward_signature,
        )

@dataclasses.dataclass
class AOTConfig:
    """
    Configuration for AOTDispatcher
    """

    fw_compiler: Callable
    bw_compiler: Callable
    partition_fn: Callable
    decompositions: Dict[Callable, Callable]
    num_params_buffers: int
    aot_id: int
    keep_inference_input_mutations: bool
    is_export: bool = False
    no_tangents: bool = False
    dynamic_shapes: bool = False
    aot_autograd_arg_pos_to_source : Optional[List[Source]] = None
    inference_compiler: Optional[Callable] = None
    enable_log: bool = True

# This function takes in a tensor t, and returns one of t, t.view(), or t.clone().
# When tracing the joint forward + backward, for any inputs in the graph that are mutated,
# we need to clone them first (and similarly for metadata-only mutations, we need to view them first).
# The idea is that when we trace the backward, we need to pass in the *original* primals
# to autograd.grad(), before they were mutated.
# Note: when we have synthetic base inputs, we need to clone them *before* creating views off of them.
# This means that "idx" here represents the index of the (potentially) synthetic base.
# What we need to do is:
# (1) map the current (post-synthetic-base calling convention) input argument index
#     to int index pre-synthetic-base-calling-convention.
# (2) There could be multiple, if this index corresponds to a synthetic base
#     that has multiple input aliases.
# (3) If any of those corresponding inputs get metadata mutations, then we clone the base.
def maybe_to_fresh_input(idx, t, meta):
    if not isinstance(t, Tensor):
        return t
    if idx in meta.mutated_inp_indices:
        if meta.is_train and meta.keep_input_mutations and not meta.input_info[idx].requires_grad:
            # TODO (tmanlaibaatar)
            pass
        # We only need to bother cloning mutated inputs that participate in autograd.
        mutated_inp_idx = meta.mutated_inp_indices.index(idx)
        assert meta.input_info[idx].requires_grad == meta.requires_grad_info[mutated_inp_idx]
        if meta.input_info[idx].requires_grad and meta.input_info[idx].mutates_data:
            # Make sure the primal we pass to autograd.grad()
            # sees the tensor before the mutation
            return t.clone()
        if meta.input_info[idx] and meta.input_info[idx].mutates_metadata:
            # Make sure the primal we pass to autograd.grad()
            # sees the tensor before the metadata mutation
            return t.view(t.shape)
    return t

# This function returns a new function that returns mutated inputs as outputs.
# if keep_data_input_mutations is set, then we assume that data-only mutations
# will be left in the graph, and we only return metadata-mutated inputs as outputs.
def fn_input_mutations_to_outputs(
    fn: Callable,
    meta: ViewAndMutationMeta,
    keep_data_input_mutations: bool,
) -> Any:
    def inner_fn(*args):
        outs = fn(*args)
        assert len(meta.output_info) == len(outs)
        # The compiled fw will return mutated input tensors, *including* metadata-only mutation.
        # However, if keep_data_input_mutations is set, the compiled fw only needs to return metadata-mutated inputs.
        # (because data-only input mutations are handled directly in the compiled graph)
        mutated_inputs_to_return = [
            x
            for (i, x) in enumerate(args)
            if meta.input_info[i].mutates_metadata or (meta.input_info[i].mutates_data and not keep_data_input_mutations)
        ]
        return *mutated_inputs_to_return, *outs
    return inner_fn

# This function takes in a fn with external aliasing and mutation,
# and returns a new fn with no external aliasing and mutation,
# as needed for autograd.
# The main transformations are:
# - Return mutated inputs as extra outputs
# - Clone mutated inputs that require gradients,
#   because autograd will require us to pass the pre-mutated inputs into autograd.grad
# - Return intermediate bases of outputs as additional outputs,
#   needed to appease autograd.Function
# The new function returns:
# (1) The updated outputs
# (2) A boolean mask of len(new_fn_outputs),
#     that can be used to tell autograd.grad which outputs should get tangents
#     if we trace the backward.
def fn_prepped_for_autograd(
    fn: Callable,
    meta: ViewAndMutationMeta,
) -> Any:
    def inner_fn(*args):
        args_maybe_cloned = [
            maybe_to_fresh_input(i, t, meta) for i, t in enumerate(args)
        ]

        outs = fn(*args_maybe_cloned)
        assert isinstance(outs, (tuple, list))
        outs = list(outs)
        assert len(meta.output_info) == len(outs)

        if meta.is_train and meta.keep_input_mutations:
            mutated_inputs_to_return = [
                x
                for (i, x) in enumerate(args_maybe_cloned)
                if _check_if_mutation_will_be_returned_in_runtime(meta.input_info[i], meta.keep_input_mutations, meta.is_train)
            ]
        else:
            mutated_inputs_to_return = [
                x
                for (i, x) in enumerate(args_maybe_cloned)
                if (meta.input_info[i].mutates_metadata or meta.input_info[i].mutates_data)
            ]

        intermediate_bases = []
        for i, (o, info) in enumerate(zip(outs, meta.output_info)):
            if info.output_type == OutputType.alias_of_intermediate_save_as_output:
                intermediate_bases.append(o._base)

        assert meta.num_intermediate_bases == len(intermediate_bases)

        # the compiled forward should return (mutated_inputs, user_outs, intermediate_bases)
        fw_outs_to_return = *mutated_inputs_to_return, *outs, *intermediate_bases

        # Also return a boolean mask specifying which outputs to this function will be used as tangents
        mutated_inputs_grad_mask = [
            meta.input_info[meta.mutated_inp_indices[i]].mutates_data and meta.input_info[meta.mutated_inp_indices[i]].requires_grad
            for (i, x) in enumerate(mutated_inputs_to_return)
        ]

        # Pass any (non-aliased) outputs in as tangents, since they'll be returned as outputs in the fw
        # For outputs that are aliases of intermediates, we will have returned the output's _base as an output in the graph instead,
        # which we *should* send to grad()
        output_grad_mask = [
            meta.output_info[i].output_type in [OutputType.non_alias, OutputType.unsafe_view_alias, OutputType.custom_function_view]
            # Also, only tensor outputs should participate in the backward
            # (in particular, Symint outputs in the forward graph shouldn't get tangents)
            and issubclass(meta.output_info[i].raw_type, torch.Tensor)
            and meta.output_info[i].requires_grad
            for (i, x) in enumerate(outs)
        ]

        intermediate_base_grad_mask = [True for _ in range(len(intermediate_bases))]

        out_grad_mask = mutated_inputs_grad_mask + output_grad_mask + intermediate_base_grad_mask
        assert len(out_grad_mask) == len(fw_outs_to_return)

        # Take care to grab and sync the updated inputs from primals_after_cloning (the inputs we actually mutate!)
        # and not primals (the preserved inputs, pre-mutation, that we pass to grad())
        # This is annoying: our joint function needs to be aware of functionalization
        # (syncing mutated inputs before calling autograd.grad())
        # In theory, we could make the autograd engine do this automatically, although that probably isn't any cleaner.
        for i, arg in enumerate(args_maybe_cloned):
            if not isinstance(arg, Tensor):
                continue
            sync_functional_tensor(arg)

        return fw_outs_to_return, out_grad_mask
    return inner_fn

# Given a fn, computes the joint.
# NOTE: fn is expects the following behavior:
# (1) fn() needs to return a tuple of (outs, mask),
#     where `mask` tells us which outputs are meant to have tangents.
#     we don't know this info automatically, because we don't actually want to blindly
#     compute tangents for every output that requires grad.
#     Specifically, outputs that alias inputs won't participate in the backward and get tangents.
# (2) fn() cannot mutate any inputs that require gradient.
#     otherwise, when we compute autograd.grad(), we will not take those input mutations into account
#     (the way this is handled is that we ensure any inputs that normally get mutated are cloned first)
def create_joint(
    fn: Callable, *, aot_config: AOTConfig
) -> Any:
    def inner_fn(primals: List[Any], tangents: List[Any]):
        outs, tangent_mask = fn(*primals)
        assert len(tangent_mask) == len(outs)
        outs_to_grad = [o for needs_tangent, o in zip(tangent_mask, outs) if needs_tangent]
        assert len(outs_to_grad) == len(tangents)

        # Get the inputs that need gradients
        grad_primals = []
        inputs_needs_grads = []
        # Note that we're not using primals here,
        # being carefully not to pass any mutated inputs into autograd.grad()
        for p in primals:
            is_grad_tensor = isinstance(p, Tensor) and p.requires_grad
            inputs_needs_grads.append(is_grad_tensor)
            if is_grad_tensor:
                grad_primals.append(p)

        # Get the outputs that need gradients
        needed_outs = []
        needed_tangents = []
        for out, tangent in zip(outs_to_grad, tangents):
            if isinstance(out, Tensor) and out.requires_grad:
                # A bit sketchy, but fixes e.g. test_aot_autograd_exhaustive_matmul_cpu_float32
                # The issue is that we are sensitive to decomps that don't accurately maintain
                # their output's _base.shape compared to eager mode, and this helps mitigate a bit.
                needed_outs.append(
                    out if out.shape == tangent.shape else out.view(tangent.shape)
                )
                needed_tangents.append(tangent)

        setup_stacktrace_preservation_hooks([out.grad_fn for out in needed_outs])

        if config.functionalize_rng_ops:
            PhiloxStateTracker.mark_beginning_of_backward()
        backward_out = []
        # Call the backwards pass
        if grad_primals:
            with fx_traceback.preserve_node_meta():
                # for full graph export, we always export a joint graph where we assume no tangents are needed.
                if aot_config.no_tangents:
                    assert len(needed_tangents) == 1 and needed_tangents[0].numel() == 1
                    backward_out = torch.autograd.grad(
                        needed_outs,
                        grad_primals,
                        allow_unused=True,
                    )
                else:
                    backward_out = torch.autograd.grad(
                        needed_outs,
                        grad_primals,
                        grad_outputs=needed_tangents,
                        allow_unused=True,
                    )
        backward_out_iter = iter(backward_out)
        return outs, [
            next(backward_out_iter) if i else None for i in inputs_needs_grads
        ]

    def inner_fn_with_anomaly(*args):
        with fx_traceback.preserve_node_meta(), warnings.catch_warnings():
            warnings.filterwarnings(
                "ignore", "Anomaly Detection has been enabled."
            )
            with torch.autograd.detect_anomaly(check_nan=False):
                return inner_fn(*args)

    return inner_fn_with_anomaly

# This creates the final function that we want to trace using make_fx(),
# in both aot_dispatch_autograd and aot_dispatch_base.
# Preconditions:
# - fn corresponds to the user's fw function
# - fn arguments have been flattened, duplicate arguments have been handled
# - In the returned function, the "primals" arguments *includes* synthetic bases.
# This function does the work of functionalizing the input function,
# and performing copy_() calls at the end of the function if `keep_input_mutations` is set.
# The function returned has signature that is either:
# (1) "traced_fn(primals: List[Any])" if trace_joint is False
# (2) "traced_fn(primals: List[Any], tangents: List[Any])" if trace_joint is True
# Returns a new (functionalized) function, and updated arguments to call it with.
def create_functionalized_fn(
    fn,
    args,
    *,
    meta: ViewAndMutationMeta,
    aot_config: AOTConfig,
    trace_joint: bool,
) -> Tuple[Callable, List[Any]]:
    def functionalized_f_helper(*args):
        # Wrap inputs into functional wrappers
        f_args = pytree.tree_map(to_fun, args)

        # See Note [Disabling Functionalize TLS Above Python Functionalization]
        disable_above = torch._C._ExcludeDispatchKeyGuard(torch._C.DispatchKeySet(torch._C.DispatchKey.Functionalize))
        with disable_above, FunctionalTensorMode():
            # Run the joint
            f_outs = fn(*f_args)

        if aot_config.keep_inference_input_mutations and not trace_joint:
            # Note: This is a bit annoying. There's a layering issue here, where:
            # (1) functionalization needs to operate on **synthetic base** inputs, before unpacking them into the "real" inputs.
            # (2) For keep_input_mutations, we support tracing a call to copy_() directly on mutated inputs.
            #     However, we **only** want to support this for inputs that have data-only (and no metadata) mutations,
            #     because inductor (and backends in generally) would prefer not to see these (e.g. as_strided_(), resize_()).
            #     This makes it pretty difficult for this logic to operate on synthetic bases.
            # (3) In addition, there are cases where it's significantly cheaper to perform the copy on the individual
            #     (unpacked) input aliases, instead of the synthetic base.
            # Example case where (3) could be important:
            #
            #     def f(x, y):
            #         x.mul_(2)
            #         y.mul_(3)
            #         return x, y
            #    a = torch.ones(1'000'000)
            #    x, y = out(a[0:9], a[1:10])
            #
            # It would be much better to add copy_() calls into the graph for the two tiny slices, instead of materializing
            # a giant "updated synthetic base" and copying into a's entire storage.
            #
            # For now, we are pessimistically not performing the optimization from (3);
            # we will materialize an "updated" synthetic base, and copy it back to the synthetic input base.
            # This allows us to factor aot autograd much more nicely, since only one area of the code needs to worry
            # about synthetic bases.
            for i, (inpt_old, inpt_f) in enumerate(zip(args, f_args)):
                if not isinstance(inpt_f, torch.Tensor):
                    continue
                assert is_fun(inpt_f)
                inpt_new = from_fun(inpt_f)
                if meta.input_info[i].mutates_data and not meta.input_info[i].mutates_metadata:
                    # We found an input that had a (data-only) mutation.
                    # Since keep_input_mutations is set, we need to faithfully apply a copy_()
                    # so the compiler will see the input mutation in the graph.
                    assert inpt_new is not inpt_old
                    if meta.input_info[i].mutations_hidden_from_autograd:
                        with torch.no_grad(), torch.autograd._unsafe_preserve_version_counter(inpt_old):
                            inpt_old.copy_(inpt_new)
                    else:
                        inpt_old.copy_(inpt_new)

        if aot_config.keep_inference_input_mutations and trace_joint:
            for i, (inpt_old, inpt_f) in enumerate(zip(args[0], f_args[0])):
                if not isinstance(inpt_f, torch.Tensor):
                    continue
                assert is_fun(inpt_f)
                inpt_new = from_fun(inpt_f)
                if meta.input_info[i].mutates_data and not meta.input_info[i].mutates_metadata:
                    if not inpt_old.requires_grad:
                        assert inpt_new is not inpt_old
                        inpt_old.copy_(inpt_new)

        return pytree.tree_map(from_fun, f_outs)

    # Kinda annoying, but needed to make sure that the fx graph we trace out has "primals"
    # and "tangents" as its input names (which are special-cased by the partitioner)
    def joint_helper(primals, tangents):
        return functionalized_f_helper(primals, tangents)

    def fwd_helper(*args):
        return functionalized_f_helper(*args)

    helper = joint_helper if trace_joint else fwd_helper
    if config.functionalize_rng_ops:
        # Setup the wrapper for functionalization of rng ops
        helper, args = create_functionalized_rng_ops_wrapper(helper, args, trace_joint)

    return helper, args

def create_graph(f, args, *, aot_config: AOTConfig) -> torch.fx.GraphModule:
    with enable_python_dispatcher():
        fx_g = make_fx(f, decomposition_table=aot_config.decompositions)(*args)

    return fx_g


def normalize_as_list(x):
    if isinstance(x, tuple):
        return list(x)
    elif isinstance(x, list):
        return x
    return [x]


aot_autograd_decompositions = {}


# This is a list since looking forward, we can have this arbitrarily nested.
graph_being_compiled: List[str] = []
# TODO: It would be nice to reset the numbering every time aot_id goes
# up, but this is annoying to do right now (because we don't know if
# an aot_id will come back from the dead), so right now this also happens
# to be a globally unique number too (at the cost of wobbling if you change
# how the graphs compile)
nth_graph: int = 0
model_name: str = "model"


def set_model_name(name):
    global model_name
    model_name = name


def get_aot_compilation_context() -> Tuple[List[str], str, int]:
    return list(graph_being_compiled), model_name, nth_graph


def get_aot_graph_name() -> str:
    """
    Returns the name of the graph being compiled.
    """
    global model_name, graph_being_compiled, nth_graph
    return f"{model_name}__{'_'.join(graph_being_compiled)}_{nth_graph}"


get_graph_being_compiled = get_aot_graph_name


@contextmanager
def track_graph_compiling(aot_config, graph_name):
    global graph_being_compiled
    # TODO: Don't shove the aot_id in here; set it in the context
    graph_being_compiled = [f"{aot_config.aot_id}_{graph_name}"]
    try:
        yield
    finally:
        global nth_graph
        nth_graph += 1
        graph_being_compiled = []


def make_boxed_func(f):
    def g(args):
        return f(*args)

    g._boxed_call = True
    return g


def make_boxed_compiler(compiler):
    @wraps(compiler)
    def f(fx_g, inps):
        out_f = compiler(fx_g, inps)
        fx_g = make_boxed_func(out_f)
        return fx_g

    return f


def call_func_with_args(f, args, steal_args=False, disable_amp=False):
    if not steal_args:
        args = list(args)
    assert isinstance(args, list)

    context = torch._C._DisableAutocast if disable_amp else nullcontext
    with context():
        if hasattr(f, "_boxed_call"):
            out = normalize_as_list(f(args))
        else:
            # TODO: Please remove soon
            # https://github.com/pytorch/pytorch/pull/83137#issuecomment-1211320670
            warnings.warn(
                "Your compiler for AOTAutograd is returning a function that doesn't take boxed arguments. "
                "Please wrap it with functorch.compile.make_boxed_func or handle the boxed arguments yourself. "
                "See https://github.com/pytorch/pytorch/pull/83137#issuecomment-1211320670 for rationale."
            )
            out = normalize_as_list(f(*args))
    return out

def aot_dispatch_base_graph(
    flat_fn,
    flat_args: List[Tensor],
    aot_config: AOTConfig,
    *,
    fw_metadata: ViewAndMutationMeta
) -> Tuple[Callable, List[Any], Optional[SubclassMeta]]:
    # aot_dispatch_base requires functionalization, but doesn't need to handle as many cases as the autograd case.
    # The cases that aot_dispatch_base doesn't need to handle include:
    # - outputs that are aliases of graph intermediates
    # - outputs that are aliases of graph inputs
    # While cases that it does need to handle include:
    # - input mutations (including when inputs are aliases of each other)
    # - input metadata mutations
    fn_to_trace = fn_input_mutations_to_outputs(
        flat_fn,
        fw_metadata,
        keep_data_input_mutations=aot_config.keep_inference_input_mutations,
    )

    fn_to_trace, updated_flat_args = create_functionalized_fn(
        fn_to_trace, flat_args, meta=fw_metadata, aot_config=aot_config, trace_joint=False)

    fn_to_trace, updated_flat_args_subclasses_desugared, maybe_subclass_meta = aot_dispatch_subclass(
        fn_to_trace, updated_flat_args, is_joint_structure=False, meta=fw_metadata, fw_only=flat_fn, aot_config=aot_config)

    fw_module = create_graph(
        fn_to_trace,
        updated_flat_args_subclasses_desugared,
        aot_config=aot_config,
    )

    # As long as we opted to remove input mutations, then
    # there should be *NO* mutating ops in the graph at this point.
    copy_count = assert_functional_graph(fw_module.graph, allow_input_mutations=aot_config.keep_inference_input_mutations)

    fw_module.graph.eliminate_dead_code()
    fw_module.recompile()

    copy_count2 = assert_functional_graph(fw_module.graph, allow_input_mutations=aot_config.keep_inference_input_mutations)

    assert copy_count == copy_count2

    if aot_config.enable_log:
        aot_graphs_log.info("%s", lazy_format_graph_code("Forward graph", fw_module, aot_config.aot_id))

    # TODO: should factor this into a separate function for export that always only returns just the graph.
    if aot_config.is_export:
        assert maybe_subclass_meta is None, "aot_export_module does not support tensor subclass inputs for now."
        return fw_module
    return fw_module, list(updated_flat_args_subclasses_desugared), maybe_subclass_meta

def aot_dispatch_base(flat_fn, flat_args: List[Tensor], aot_config: AOTConfig, *, fw_metadata: ViewAndMutationMeta):
    fw_module, updated_flat_args, maybe_subclass_meta = aot_dispatch_base_graph(
        flat_fn, flat_args, aot_config, fw_metadata=fw_metadata)

    disable_amp = torch._C._is_any_autocast_enabled()
    context = torch._C._DisableAutocast if disable_amp else nullcontext

    with context(), track_graph_compiling(aot_config, "inference"):
        compiler = aot_config.inference_compiler if aot_config.inference_compiler is not None else aot_config.fw_compiler
        if config.functionalize_rng_ops:
            # Add the seed and offset as example inputs to pass to the compiler
            fake_mode = detect_fake_mode()
            seed, offset = CUDARngStateHelper.get_torch_state_as_tuple(fake_mode)
            updated_flat_args.extend([seed, offset])

        if torch._guards.TracingContext.get():
            torch._guards.TracingContext.get().fw_metadata = fw_metadata \
                if maybe_subclass_meta is None else maybe_subclass_meta.fw_metadata
        compiled_fw = compiler(fw_module, updated_flat_args)

    # This boxed_call handling happens inside create_runtime_wrapper as well.
    # However, create_runtime_wrapper does not expect the rng offsets in the
    # output. So, we have to create another wrapper and take out the offset. As
    # a result, we have to account for not boxed_call compilers as well.
    if not hasattr(compiled_fw, "_boxed_call"):
        compiled_fw = make_boxed_func(compiled_fw)

    # Create a wrapper to set up the rng functionalize bits
    @wraps(compiled_fw)
    def rng_functionalization_wrapper(args):
        # args is a list because compiled_fw is boxed_call
        if fw_metadata.is_rng_op_functionalized:
            # Add the seed and offset to args
            seed, offset = CUDARngStateHelper.get_torch_state_as_tuple()
            args.extend([seed, offset])
            out = compiled_fw(args)
            out = functionalized_rng_runtime_epilogue(fw_metadata, out)
            return out
        else:
            return compiled_fw(args)

    if maybe_subclass_meta is not None:
        compiled_fw_func = aot_dispatch_subclass_wrapper(
            rng_functionalization_wrapper, subclass_metas=fw_metadata.subclass_fw_graph_out_meta, num_fw_outs_saved_for_bw=None)
    else:
        compiled_fw_func = rng_functionalization_wrapper

    if not hasattr(compiled_fw_func, "_boxed_call"):
        compiled_fw_func = make_boxed_func(compiled_fw_func)

    compiled_fn = create_runtime_wrapper(
        compiled_fw_func,
        runtime_metadata=fw_metadata,
        indices_of_inps_to_detach=[],
        trace_joint=False,
        keep_input_mutations=aot_config.keep_inference_input_mutations,
        disable_amp=disable_amp
    )

    return compiled_fn


# Returns the number of detected copy_
def assert_functional_graph(fx_g: torch.fx.Graph, *, allow_input_mutations: bool = False) -> int:
    placeholders = set()
    copy_count = 0
    # NB: It would also be nice to verify that the mutations all happen at the
    # end, but we also do some administrative views after mutations so this
    # isn't actually true.  (TODO: Could this cause problems for Inductor?)
    for n in fx_g.nodes:
        if n.op == "placeholder":
            placeholders.add(n)
        if isinstance(n.target, torch._ops.OpOverload):
            if n.target is aten.copy_.default and allow_input_mutations:
                suffix = True
                # Can only copy_ into an input, and can only do so once
                assert n.args[0] in placeholders
                placeholders.remove(n.args[0])
                copy_count += 1
            else:
                assert not n.target._schema.is_mutable, \
                    f'aot_autograd expected to have an entirely functional graph, but found {n.format_node()}'
    return copy_count


def are_differentiable_views(view1, view2):
    if view1 is view2:
        return True
    if view1._base is None and view2._base is None:
        return False
    if view1._base is view2._base or view1._base is view2 or view1 is view2._base:
        return True
    return False


def same_dtype_views(view1, view2):
    if view1.dtype != view2.dtype:
        return False
    if view1._base is not None and view1.dtype != view1._base.dtype:
        return False
    if view2._base is not None and view2.dtype != view2._base.dtype:
        return False
    return True



# Assumption: x and y are known to share a storage, and we are trying to determine
# if their memory is actually completely disjoint, based on sizes/strides/storage_offset
def tensors_definitely_do_not_overlap(x, y):
    if x is y:
        return False
    if x.numel() == 0 or y.numel() == 0:
        return True

    # Make x always on the left
    if x.storage_offset() > y.storage_offset():
        x, y = y, x
    # Short-circuit in the "obvious" overlapping case: both tensors are contiguous
    if x.is_contiguous() and y.is_contiguous():
        if x.storage_offset() + x.numel() > y.storage_offset():
            # definitely overlap
            return False
        else:
            # definitely no overlap
            return True

    if x.dim() == 2 and y.dim() == 2 and x.stride(1) == 1 and y.stride(1) == 1:
        # This cases is needed for the shampoo optimizer.
        # All tensors are 2d (non-contiguous), have the same outer stride, and have an inner stride of 1
        # (so rows are contiguous)
        if x.stride(0) == y.stride(0):
            offset_delta = y.storage_offset() - x.storage_offset()
            if offset_delta < x.size(1):
                # definitely overlaps (row 0 of y overlaps with row 0 of x)
                # Example:
                #   base = torch.arange(32).reshape(4, 8)
                #   x = base.narrow(1, 0, 4)
                #     x: size=(4, 4), stride=(8, 1), offset=0
                #   y = base.narrow(1, 3, 4)
                #     y: size=(4, 4), stride=(8, 1), offset=3
                return False
            x_total_elems_covered = x.stride(0) * (x.size(0) - 1) + x.size(1)
            if x_total_elems_covered <= offset_delta:
                # definitely does not overlap (last byte of x is before start of y)
                # Example:
                #   x: size=(4, 4), stride=(8, 1), offset=0 (last byte is 27)
                #   y: size=(4, 4), stride=(8, 1), offset=28 (start byte is 28)
                return True
            # At this point, we want to check if the 0th row of y
            # overlaps with **some** row of x.
            # We can check this by shifting y backward by the shared stride, repeatedly,
            # until the first row of y is before the first row of x.
            # Then we can check if these rows overlap.
            # We can accomplish this by modding our offset by the stride.
            offset_delta_mod = offset_delta % x.stride(0)
            # Example:
            # 0 1 2 3
            # 9 10 11 12
            # 18 19 20 21
            # 27 28 29 30
            #   x: size=(4, 4), stride=(9, 1), offset=0
            #   y: size=(4, 4), stride=(9, 1), offset=22 (this would not overlap)
            #   y: size=(4, 4), stride=(9, 1), offset=23 (this would not overlap)
            #   y: size=(4, 4), stride=(9, 1), offset=24 (this would overlap)
            #   y: size=(4, 4), stride=(9, 1), offset=25 (this would overlap)
            # If the interval [modded_offset, modded_offset + x_size] falls entirely
            # without
            if offset_delta_mod + y.size(1) <= x.stride(0):
                return True
            else:
                return False
    return False


def compute_overlapping_inputs(fwd_inputs, aliased_input_indices):
    actual_aliased_indices = set()
    for j in range(len(aliased_input_indices)):
        for i in range(j):
            i_ = aliased_input_indices[i]
            j_ = aliased_input_indices[j]
            if not tensors_definitely_do_not_overlap(fwd_inputs[i_], fwd_inputs[j_]):
                actual_aliased_indices.add(i_)
                actual_aliased_indices.add(j_)
    return actual_aliased_indices


def _check_if_mutation_can_be_handled_in_fw_graph(input_info: InputAliasInfo):
    return input_info.mutates_data and not input_info.mutates_metadata and not input_info.requires_grad


def _check_if_mutation_will_be_returned_in_runtime(input_info: InputAliasInfo, keep_input_mutations: bool, is_train: bool):
    if keep_input_mutations:
        if is_train:
            return (
                (input_info.mutates_data or input_info.mutates_metadata) and
                not _check_if_mutation_can_be_handled_in_fw_graph(input_info)
            )
        return (
            ((input_info.mutates_data or input_info.mutates_metadata) and input_info.requires_grad) or
            (input_info.mutates_metadata and not input_info.requires_grad)
        )
    else:
        return input_info.mutates_data or input_info.mutates_metadata

# Note [Handling mutations on an input that aliases other inputs]
# The easiest example to show-case this edge case is here:
#
# def f(a, b):
#     a.mul_(2)
#     out = a + b
#     return out
# b = torch.ones(...)
# a = b.view(-1)
# f(a, b)
#
# In this situation, if a and b happened to be aliased, we need to trace something different!
# Suppose we had b = a.view(-1)
# (In this case, that means that `a._base is b`)
#
# We need to ensure that the aliasing relationship between a and b is preserved.
# We do that detecting the specific situation above (mutate an input that aliases another input),
# and when we do that, we create a synthetic base argument. Then inside of the traced forward,
# we regenerate a and b off of that base.
# The complete example of the transformed function looks like this:
#
# // The traced forward takes in a synthetic base, and regenerates the aliased inputs as views
# // We could consider getting view-replay support here to minimize as_strided_scatter ops in the graph
# def traced_forward(base):
#     a = base.as_strided(...)
#     b = base.as_strided(...)
#     a_updated = a.mul(2)
#     base_updated = torch.as_strided_scatter(base, a_updated, ...)
#     b_updated = base_updated.as_strided(...)
#     out = a_updated + b_updated
#     return a_updated, out
#
# def compiled_fn(a, b):
#     // we detect that a is the "differentiable base" here
#     base = a
#     // In other situations, we might do either:
#     // (1) a and b are both views off of some larger differentiable base
#     //     assert a._base is b._base and a._base is not None
#     //     base = a._base
#     // (2) a and b both don't require gradients. Create a base from the storage
#     //     assert a._base is None and b._base is None
#     //     base = torch.Tensor(a.storage())
#     a_updated, out = traced_forward(base)
#     a.copy_(a_updated)
#     return out
#
# This function:
# (1) Merges input views into a synthetic base argument, when any of those input views are mutated
# (2) Returns metadata telling the autograd.Function how to modify their arguments properly,
#     to respect the new calling convention.
#
# The calling convention is as follows.
# Any inputs that were originally views of one another get yanked, and replaced with a synthetic base.
# The argument list ordering goes [base1, ..., baseN], [arg1, ..., argN],
# Where the ordering of the bases is determined from the ordering of the original view args.
# baseA will come before baseB if the earliest original argument coming from baseA
# showed up earlier in the argument list than the earliest original argument coming from baseB.
#
# Example, given some tensors a, b, c, d
# call site:
#   f(a, c.view(-1), b.view(-1), b, c, d)
# Modified argument list:
#   c_base comes first because the first c view came earlier in arg list than the first b view
#   a and d still show up in the modified arg list, but b and c don't- they're regenerated from their bases
#   b_base = torch.Tensor(b.storage())
#   c_base = torch.Tensor(c.storage())
#   f(c_base, b_base, a, d)
def merge_view_inputs(
    fwd_inputs: List[Any], mutated_input_info: List[InputAliasInfo],
    *,
    # The autograd case currently has more restrictions than the inference case.
    is_inference: bool,
) -> Tuple[List[Any], Optional[List[Union[int, Tuple[int, torch.Tensor]]]]]:
    assert len(fwd_inputs) == len(mutated_input_info)
    storage_ref_to_idx: Dict[StorageWeakRef, List[int]] = collections.defaultdict(list)
    base_args = []
    other_args = []
    for i, inpt in enumerate(fwd_inputs):
        if isinstance(inpt, Tensor):
            storage_ref = StorageWeakRef(inpt.untyped_storage())
            storage_ref_to_idx[storage_ref].append(i)
        else:
            other_args.append(inpt)
    # Note [Synthetic Base Info Metadata]
    # This list contains metadata that tells you what the i'th argument in the inner calling convention should be.
    # It's either:
    # - another int (corresponding to the index in the argument list of the element from the outer calling convention)
    # - idx, view_tensor, where we can generate the new output with view_tensor._view_func(old_args[idx])
    #   idx corresponds to which synthetic base from the outer calling context to view
    inner_calling_convention_meta: Dict[int, Union[int, Tuple[int, torch.Tensor]]] = {}
    for aliased_input_indices in storage_ref_to_idx.values():
        if len(aliased_input_indices) <= 1 or not any(
            # We only care about mutations that affect all aliases,
            # so metadata mutations on an input doesn't require us to do synthetic base handling.
            mutated_input_info[inpt_idx].mutates_data
            for inpt_idx in aliased_input_indices
        ):
            for curr_idx in aliased_input_indices:
                other_args.append(fwd_inputs[curr_idx])
            continue

        # Here, we attempt to do a more complicated check to detect false aliasing
        # (e.g. if all the tensors have the same storage, but don't actually overlap)
        # In theory, we could have a large group of tensors that all share storages, where only *some* of them
        # have overlapping memory.
        # I don't bother with that case for now: here, we only bail out earlier if we detect that **every** pair
        # of tensors in the current group that shares a storage is non-overlapping.
        aliased_input_indices_no_false_sharing = compute_overlapping_inputs(fwd_inputs, aliased_input_indices)
        if len(aliased_input_indices_no_false_sharing) <= 1:
            for curr_idx in aliased_input_indices:
                other_args.append(fwd_inputs[curr_idx])
            continue

        # We detected an input that was mutated, AND aliases with another input.
        # we need to replace this set of aliased inputs with a single synthetic base.
        # For now, I'm banning a bunch of cases. We expect dynamo to properly detect these cases
        # and error out. We can fix them later.
        # These checks are transitive, so we don't need to check every pair.
        for idx1, idx2 in zip(aliased_input_indices, aliased_input_indices[1:], strict=False):
            view1 = fwd_inputs[idx1]
            view2 = fwd_inputs[idx2]
            # The "inputs that are aliased but have different differentiable bases" case
            # is more complicated and hopefully pretty rare. Not currently handled.
            if not is_inference:
                assert are_differentiable_views(
                    view1, view2
                ), "aot_autograd() does not yet handle non-differentiable view input mutations."
            # Regenerating views when reinterpreting complex / real tensors seems non-trivial,
            # not handling for now
            assert same_dtype_views(
                view1, view2
            ), "aot_autograd() does not yet handle input mutations on views with different dtypes."
        non_none_bases = [
            fwd_inputs[i]._base
            for i in aliased_input_indices
            if fwd_inputs[i]._base is not None
        ]
        aliases_with_none_bases = [
            fwd_inputs[i] for i in aliased_input_indices if fwd_inputs[i]._base is None
        ]
        if len(non_none_bases) == 0:
            # Case where none of the aliases have a ._base
            # we generate a synthetic base without gradients, and generate views off of it
            # We hit this case when we have input tensors to the graph that share a storage,
            # but do not have a ._base field.
            # Wondering when we hit this case?
            # The _base field simply says that autograd knows about the aliasing relationship,
            # but sometimes we create tensors which are aliased out of the same storage but guaranteed
            # to be disjoint. In these cases, we will skip setting up the _base relationship
            # for performance reasons (because the fact that the tensors share the same storage
            # is unobservable unless you (1) do naughty things with resize_/as_strided
            # or (2) look at the storage--as we are doing here.)
            # One particular example of this is optimizer steps on the LSTM module:
            # LSTM parameters are packed into a contiguous storage for efficiency reasons when
            # calling cuDNN kernels, so when these parameters get passed to the optimizer we will
            # find they share the same storage, but do not have _base set since they are all disjoint.
            #
            # NOTE: There is one case where this is unsafe:
            # torch.Tensor(storage) will ALWAYS create a 1D tensor, which is not necessarily
            # the same shape as the "actual" base that the tensor came from.
            # For the most part this is fine, because we always use as_strided()
            # to generate the original aliased inputs again.
            # If we were to use view-replay though, this could cause the aliased views
            # to have incorrect sizes.
            example_idx = aliased_input_indices[0]
            example_alias = fwd_inputs[example_idx]
            # Note that this function is re-used at both trace time and runtime.
            # At trace time, we're under a FakeMode so synthetic_base becomes a FakeTensor.
            synthetic_base = torch.empty((0,), dtype=example_alias.dtype, device=example_alias.device)
            # We don't actually have a convenient way of going from storage -> tensor,
            # So using set_() here (we suffer some minor overhead, but this case is rare).
            synthetic_base.set_(example_alias.untyped_storage())
        else:
            # Case where all of the aliases require gradients, and have the same _base.
            synthetic_base = non_none_bases[0]
            for other_base in non_none_bases[1:]:
                assert (
                    other_base is synthetic_base
                ), "aot_autograd() does not yet handle non-differentiable view input mutations."
            for alias in aliases_with_none_bases:
                assert (
                    alias is synthetic_base
                ), "aot_autograd() does not yet handle non-differentiable view input mutations."
        base_args.append(synthetic_base)
        for curr_view_idx in aliased_input_indices:
            curr_view = fwd_inputs[curr_view_idx]
            base_idx = len(base_args) - 1
            # We store just enough info here so that we can regenerate the view later.
            # Regeneration: curr_view._view_func(args[base_idx])
            inner_calling_convention_meta[curr_view_idx] = (base_idx, curr_view)
    if len(base_args) == 0:
        assert len(other_args) == len(fwd_inputs)
        # If no synthetic bases are necessary, just return the original inputs.
        return fwd_inputs, None
    else:
        # Otherwise, return:
        # (1) The new args according to the updated calling convention: (synthetic_bases, other_args)
        # (2) Metadata telling functionalization how to generate the inner argument list given the outer calling convention.
        #     We post-process it into a list, where meta[i] tells you info about the i'th argument in the inner calling convention.
        args_to_functionalization = base_args + other_args
        arg_to_old_idx_map = {arg: i for (i, arg) in enumerate(fwd_inputs)}
        for i, other_arg in enumerate(other_args):
            new_idx = len(base_args) + i
            old_idx = arg_to_old_idx_map[other_arg]
            inner_calling_convention_meta[old_idx] = new_idx
        # post process into a list
        post_processed_calling_convention_meta: List[Union[int, Callable]] = [
            -1 for _ in range(len(inner_calling_convention_meta))
        ]
        for k, v in inner_calling_convention_meta.items():
            post_processed_calling_convention_meta[k] = v
        # Quick assert: every argument in the inner calling convention should be accounted for.
        for x in post_processed_calling_convention_meta:
            assert x != -1
        return args_to_functionalization, post_processed_calling_convention_meta


def format_guard_bug_msg(aot_config, expected):
    return (
        f"At compilation time, graph {aot_config.aot_id} was compiled under the "
        f"assumption that {expected}, but at runtime this was not the case.  "
        "This indicates a guard bug in AOTAutograd or Dynamo, please file a bug to PyTorch."
    )


def remove_dupe_metadata(
    m: ViewAndMutationMeta,
    keep_arg_mask: List[bool],
    add_dupe_map: List[int],
) -> ViewAndMutationMeta:
    assert len(m.input_info) == len(keep_arg_mask)
    # Easy invariant: the first argument should never be a dupe (it will be kept)
    assert len(keep_arg_mask) > 0 and keep_arg_mask[0]

    # Filter dupe'd mutated inputs out of traced_tangents
    num_data_mutations = len([x for x in m.input_info if x.mutates_data])
    other_traced_tangents = m.traced_tangents[num_data_mutations:]
    inp_traced_tangents = m.traced_tangents[:num_data_mutations]
    filtered_inp_traced_tangents = [x for i, x in enumerate(inp_traced_tangents) if keep_arg_mask[m.mutated_inp_indices[i]]]
    traced_tangents = filtered_inp_traced_tangents + other_traced_tangents

    return ViewAndMutationMeta(
        input_info=[x for i, x in enumerate(m.input_info) if keep_arg_mask[i]],
        # requires_grad_info consists of (mutated_inputs, forward_outputs).
        # Need to remove only the duplicate entries that correspond to the mutated inputs.
        requires_grad_info=[
            x for i, x in enumerate(m.requires_grad_info)
            if i >= len(m.mutated_inp_indices) or keep_arg_mask[m.mutated_inp_indices[i]]],
        # For outputs that are views of inputs, we store the index of the input that the output
        # was generated from. Need to update that index to account for removed dupes.
        output_info=[
            OutputAliasInfo(
                output_type=o.output_type,
                raw_type=o.raw_type,
                dynamic_dims=o.dynamic_dims,
                base_idx=None if o.base_idx is None else add_dupe_map[o.base_idx],
                requires_grad=o.requires_grad
            )
            for o in m.output_info
        ],
        num_intermediate_bases=m.num_intermediate_bases,
        keep_input_mutations=m.keep_input_mutations,
        traced_tangents=traced_tangents,
        # We are guaranteed not to get here, since dupes are not supported today with subclass inputs.
        subclass_inp_meta=None,
        subclass_fw_graph_out_meta=None,
        subclass_tangent_meta=None,
        is_train=m.is_train
    )

# Given our ViewAndMutation metadata, this fn constructs a new set of metadata,
# after adding synthetic base arguments to the function.
# Most of the work in this fn is slogging through all of the metadata corresponding to inputs,
# and updating it with our synthetic base calling convention.
#
# When config.debug_assert is set, we automatically regenerate the metadata
# and compare it to this output for sanity.
#
# In addition to the updated metadata, also return the list of input indices
# that will need to be updated in the synthetic base epilogue
def create_synthetic_base_metadata(
    m: ViewAndMutationMeta,
    # Maps each outer argument idx to its inner idx (or, if this outer arg is generated from a
    # synthetic base, you get a tuple of (i, TensorMeta), telling you the base tensor idx, and view metadata)
    synthetic_base_info: List[Union[int, Tuple[int, torch.Tensor]]],
    outer_args: List[Any],
    inner_args: List[Any],
) -> Tuple[ViewAndMutationMeta, List[int]]:

    S_Outer = NewType('S_Outer', int)
    S_Inner = NewType('S_Inner', int)
    synthetic_base_to_indices: Dict[S_Inner, List[S_Outer]] = {}
    for inner_idx in range(len(inner_args)):
        outer_aliased_indices_of_current_base_arg = [
            outer_idx for outer_idx, inner_idx_or_tuple in enumerate(synthetic_base_info)
            if (isinstance(inner_idx_or_tuple, int) and inner_idx_or_tuple == inner_idx)
            or (isinstance(inner_idx_or_tuple, tuple) and inner_idx_or_tuple[0] == inner_idx)
        ]
        synthetic_base_to_indices[inner_idx] = outer_aliased_indices_of_current_base_arg

    # given the requires_grad info on mutated inputs,
    # generate the requires_grad info on those same mutated inputs, but after constructing synthetic bases.
    input_infos = []
    mutated_inp_require_grad_info = []
    for outer_indices in synthetic_base_to_indices.values():
        # leaf-ness should be all-or-nothing for aliased tensor.
        # (aka if "a" and "b" are views, then a.is_leaf == b.is_leaf)
        any_leaf = any(m.input_info[x].is_leaf for x in outer_indices)
        all_leaf = all(m.input_info[x].is_leaf for x in outer_indices)
        assert any_leaf == all_leaf
        inpt_info = InputAliasInfo(
            # If len(outer_indices) > 1, then this input is a synthetic base.
            # The invariant is that to the rest of aot autograd, synthetic bases only show up if
            # one of their aliases gets a data mutation. And if any of their aliases get metadata
            # mutations, they will be hidden from the rest of aot autograd.
            mutates_data=True if len(outer_indices) > 1 else m.input_info[outer_indices[0]].mutates_data,
            mutates_metadata=False if len(outer_indices) > 1 else m.input_info[outer_indices[0]].mutates_metadata,
            mutations_hidden_from_autograd=all(m.input_info[x].mutations_hidden_from_autograd for x in outer_indices),
            is_leaf=any_leaf,
            requires_grad=any(m.input_info[x].requires_grad for x in outer_indices),
        )
        input_infos.append(inpt_info)
        # requires_grad_info consists of (mutated_inputs, forward_outputs).
        # For any mutated inputs that correspond to aliased inputs,
        # Need to replace them with their mutated synthetic base
        if m.keep_input_mutations and m.is_train:
            if (inpt_info.mutates_data or inpt_info.mutates_metadata) and inpt_info.requires_grad:
                input_info_filtered = [
                    i for i in m.input_info
                    if not _check_if_mutation_can_be_handled_in_fw_graph(i)
                ]
                for x in outer_indices:
                    assert m.requires_grad_info[x] == input_info_filtered[x].requires_grad
                mutated_inp_require_grad_info.append(any(input_info_filtered[x].requires_grad for x in outer_indices))
        else:
            if (inpt_info.mutates_data or inpt_info.mutates_metadata):
                for x in outer_indices:
                    assert m.requires_grad_info[x] == m.input_info[x].requires_grad
                mutated_inp_require_grad_info.append(any(m.input_info[x].requires_grad for x in outer_indices))



    # Find any inputs that fulfill the following criteria:
    # (1) They are part of a synthetic base (because they alias another input,
    #      and at least one input experiences a data mutation)
    # (2) They experience a metadata mutation
    outer_aliased_arg_idx_with_metadata_mutations = [
        outer_idx for outer_idx, inpt_info in enumerate(m.input_info)
        if inpt_info.mutates_metadata and not isinstance(synthetic_base_info[outer_idx], int)
    ]

    # grab the original requires grad info on the outputs, except the ones from the mutated inputs
    # TODO (tmanlaibaatar) figure out why we can't just collapse this branch
    if m.keep_input_mutations and m.is_train:
        num_original_input_data_mutations = len([
            x for x in m.input_info
            if _check_if_mutation_will_be_returned_in_runtime(x, m.keep_input_mutations, m.is_train)
        ])
    else:
        num_original_input_data_mutations = len([x for x in m.input_info if x.mutates_data or x.mutates_metadata])

    output_grad_info = [x.requires_grad for x in m.output_info]
    assert output_grad_info == m.requires_grad_info[num_original_input_data_mutations:]
    input_metadata_mutation_grad_info = [
        outer_args[outer_idx].requires_grad for outer_idx in outer_aliased_arg_idx_with_metadata_mutations]
    input_metadata_output_info = [
        OutputAliasInfo(
            output_type=OutputType.alias_of_input,
            raw_type=FunctionalTensor,
            dynamic_dims={i for i, s in enumerate(outer_args[outer_idx].shape) if not is_concrete_int(s)},
            base_idx=synthetic_base_info[outer_idx][0],
            requires_grad=outer_args[outer_idx].requires_grad
        ) for outer_idx in outer_aliased_arg_idx_with_metadata_mutations]
    existing_output_infos = [
        OutputAliasInfo(
            output_type=o.output_type,
            raw_type=o.raw_type,
            dynamic_dims=o.dynamic_dims,
            # Map the input idx pre-synthetic-bases to the new idx post-synthetic-bases
            base_idx=None if o.base_idx is None
            else synthetic_base_info[o.base_idx]
            if isinstance(synthetic_base_info[o.base_idx], int)
            else synthetic_base_info[o.base_idx][0],
            requires_grad=o.requires_grad
        )

        for o in m.output_info]

    inner_mutated_tangents = [
        x
        for inner_idx, x in enumerate(inner_args)
        if input_infos[inner_idx].mutates_data and input_infos[inner_idx].requires_grad
    ]

    requires_grad_info = mutated_inp_require_grad_info + output_grad_info + input_metadata_mutation_grad_info
    output_info = existing_output_infos + input_metadata_output_info
    # Regenerate traced tangents to include mutated inputs including synthetic bases
    traced_tangents = inner_mutated_tangents + m.traced_tangents[len(inner_mutated_tangents):]

    return ViewAndMutationMeta(
        input_info=input_infos,
        requires_grad_info=requires_grad_info,
        output_info=output_info,
        num_intermediate_bases=m.num_intermediate_bases,
        keep_input_mutations=m.keep_input_mutations,
        traced_tangents=traced_tangents,
        # We are guaranteed not to get here, since synthetic_base codepaths are not supported today with subclass inputs.
        subclass_inp_meta=None,
        subclass_fw_graph_out_meta=None,
        subclass_tangent_meta=None,
        is_train=m.is_train
    ), outer_aliased_arg_idx_with_metadata_mutations

# MOTIVATION:
#
# When tracing functions for future execution, one must be careful not to pass
# in the same input tensor multiple times (e.g., f(x, x), as this can result
# in graphs that are ONLY valid if you later pass a new tensor in exactly the
# same way (e.g., f(y, y)).  (NB: we really mean duplicate; two distinct
# tensors that alias each other is a different situation that is covered by
# aot_dispatch_deduplicated_autograd). Here are two examples:
#
# (1) Suppose you have a function:
#
#   def f(x, y):
#       return x + y
#
# If you make_fx(f)(x, x), you will trace out:
#
#   def f(x, y):
#       return y + y
#
# Oops!
#
# (2) For most tensors x and y, you can compute f's gradient with respect to
# these to inputs by saying torch.autograd.grad(f(x, y), (x, y)).  However,
# if x is y, you will trace out a program that gets incorrect gradients:
#
#   >>> x = torch.randn(1, requires_grad=True)
#   >>> torch.autograd.grad(x + x, (x, x))
#   (tensor([2.]), tensor([2.]))
#
# In other words, the gradient is double-counted.  Deduplicating the arguments
# gives you an appropriate gradient:
#
#   >>> y = torch.randn(1, requires_grad=True)
#   >>> torch.autograd.grad(x + y, (x, y))
#   (tensor([1.]), tensor([1.]))
#
# HOW TO DEDUPLICATE:
#
# There are a few strategies, in order of preference:
#
# 1. For every duplicate argument to the function, detach it into
#    a separate leaf tensor, so that it is no longer duplicated.
#
#       PRO: The resulting compiled graph works for any configuration
#       of duplicated arguments.
#
#       CON: It does not (naively) work if you mutate the metadata of inputs:
#
#           def f(x, y):
#               x.transpose_(0, 1)
#               y.transpose_(0, 2)
#
#           x = torch.randn(2, 3, 4)
#           f(x, x)
#
#       The ordering of the transposes inside f dictates whether or not
#       you get [4, 2, 3] or [3, 4, 2].  This means that you cannot precompute
#       what metadata mutations should get applied to each input; you need to
#       assume they aren't duplicates (what we do today) or preserve
#       the original metadata mutations exactly in order, so that they work
#       for any duplicate configuration.
#
#       CON: It does not (naively) work if you mutate the data of inputs.
#       In particular, leaf tensors that require grad cannot be mutated,
#       this makes it impossible to differentiate with respect to the original
#       base.
#
# 2. For every duplicate argument to the function, remove it, so it is
#    no longer part of the "true" signature:
#
#       PRO: Implemented naively, it still works for metadata/data mutation.
#
#       CON: The resulting compiled graph is duplicate-specialized: it only
#       works if future calls duplicate arguments in exactly the same way.
#       Horribly, Dynamo doesn't guard on this at the moment.  But even if
#       it did, you could still end up recompiling a bunch of each duplicate.
#
# Our strategy is to do (1) if we can, and do (2) otherwise, erroring if
# Dynamo's guards are not enough.  In practice, this seems to cover
# everything.
#
def aot_wrapper_dedupe(
    flat_fn,
    flat_args: List[Tensor],
    aot_config: AOTConfig,
    *,
    compiler_fn,
    fw_metadata,
):
    # Use information about whether or not flat_fn mutates its arguments
    # or not to handle dupe args

    # Strategy 1: For any input that is not mutated, we can leafify it if we
    # need to remove a duplicate.
    leaf_flat_args = []
    args_set = set()
    ok = True

    for i, a in enumerate(flat_args):
        if not isinstance(a, torch.Tensor):
            leaf_flat_args.append(a)
        elif a not in args_set:
            args_set.add(a)
            leaf_flat_args.append(a)
        elif not fw_metadata.input_info[i].mutates_data and not fw_metadata.input_info[i].mutates_metadata:
            leaf_flat_args.append(a.detach().requires_grad_(a.requires_grad))
        else:
            ok = False
            break

    if ok:
        return compiler_fn(flat_fn, leaf_flat_args, aot_config, fw_metadata=fw_metadata)

    if requires_subclass_dispatch(leaf_flat_args, fw_metadata):
        raise RuntimeError("""\
Encountered duplicate inputs that are mutated in the graph, but at least one input/output
to the graph is a tensor subclass. This is not supported today. You can try to
remove the aliasing yourself as a workaround, or otherwise file an issue on github.""")

    # export path: ban duplicate inputs for now, add later if requested.
    if aot_config.is_export:
        raise RuntimeError(f"""\
Encountered duplicated inputs that are mutated in the graph you are trying to export.
This functionality is currently not supported. If needed, please file a github issue.

fw_metadata={str(fw_metadata)}
        """)

    # Strategy 2: Duplicate specialize.
    #
    # In Haskell types, suppose you have:
    #
    #   add_dupe_args :: DedupedArgs -> Args
    #   remove_dupe_args :: Args -> DedupedArgs
    #
    #   compiler_fn
    #       :: (DedupedArgs -> R) -> DedupedArgs -> AOTConfig -> (DedupedArgs -> R)
    #   deped_compiler_fn
    #       :: (Args -> R) -> Args -> AOTConfig -> (Args -> R)
    #
    # Then the code below can be written in point-free style as:
    #
    #   deduped_compiler_fn f a c =
    #       compiler_fn (f . add_dupe_args) (remove_dupe_args a) c . remove_dupe_args
    #
    # Suppose you have:
    #
    #   [a, b, a, c]
    #
    # We want:
    #
    #   remove_dupe_args([a, b, a, c]) == [a, b, c]
    #   add_dupe_args([a, b, c]) == [a, b, a, c]
    #
    # This is done via (respectively):
    #
    #   seen_args = {a: 0, b: 1, c: 2}
    #   enumerate(add_dupe_map) = [  # how to get args from the deduped list
    #       (0, 0),
    #       (1, 1),
    #       (2, 0),
    #       (3, 2),
    #   ]
    #   keep_arg_mask = [True, True, False, True]

    seen_args = {}
    keep_arg_mask = []
    # Implicitly map duped arg position (list index) to de-duped arg position
    add_dupe_map: List[int] = []
    duped_arg_len = len(flat_args)

    j = 0  # index into deduped_flat_args
    for t in flat_args:
        if isinstance(t, torch.Tensor):
            if t in seen_args:
                keep_arg_mask.append(False)
                add_dupe_map.append(seen_args[t])
                continue
            seen_args[t] = j

        keep_arg_mask.append(True)
        add_dupe_map.append(j)
        j += 1
    assert len(add_dupe_map) == duped_arg_len, (
        f"Expects add_dupe_map to have length {duped_arg_len} but got {len(add_dupe_map)}"
    )

    # NB: Hot path, avoid set lookups here
    # TODO: Can avoid the zip here too, probably
    def remove_dupe_args(args):
        return [t for t, keep in zip(args, keep_arg_mask) if keep]

    def add_dupe_args(args):
        return [args[add_dupe_map[i]] for i in range(duped_arg_len)]

    deduped_flat_args = remove_dupe_args(flat_args)

    # Update our input metadata to remove duped input metadata.
    updated_fw_metadata = remove_dupe_metadata(fw_metadata, keep_arg_mask, add_dupe_map)

    tracing_context = TracingContext.get()
    if tracing_context and aot_config.aot_autograd_arg_pos_to_source:
        # TODO(voz): This structure is 1:1, we could consider an alternate structure like
        # kept_pos:[dupe_arg_pos], however, add_dupe_map is 1:1 so we would need a new structure there,
        # which feels like needless complexity for a tiny bit of efficiency at this point.
        for dupe_arg_pos, (kept_pos, keep_arg) in enumerate(zip(add_dupe_map, keep_arg_mask)):
            if not keep_arg:
                dupe_arg_source = aot_config.aot_autograd_arg_pos_to_source[dupe_arg_pos]
                kept_arg_source = aot_config.aot_autograd_arg_pos_to_source[kept_pos]
                tracing_context.guards_context.aotautograd_guards.append(DuplicateInputs(kept_arg_source, dupe_arg_source))

    @wraps(flat_fn)
    def wrapped_flat_fn(*args):
        return flat_fn(*add_dupe_args(args))

    if config.debug_assert:
        ref_fw_metadata = run_functionalized_fw_and_collect_metadata(
            wrapped_flat_fn,
            keep_input_mutations=fw_metadata.keep_input_mutations,
            is_train=fw_metadata.is_train,
            num_params_buffers=aot_config.num_params_buffers,
        )(*deduped_flat_args)
        assert ref_fw_metadata == updated_fw_metadata, \
            f'ref_metadata={str(ref_fw_metadata)}, actual_metadata={str(updated_fw_metadata)}'

    compiled_fn = compiler_fn(wrapped_flat_fn, deduped_flat_args, aot_config, fw_metadata=updated_fw_metadata)

    if not hasattr(compiled_fn, "_boxed_call"):
        compiled_fn = make_boxed_func(compiled_fn)

    @wraps(compiled_fn)
    def wrapped_compiled_fn(args):
        deduped_args = remove_dupe_args(args)
        args.clear()
        return compiled_fn(deduped_args)

    wrapped_compiled_fn._boxed_call = True

    # This can be uncommented when we properly guard for duplicates,
    # but right now we must not do it.
    # if not config.debug_assert:
    #     return wrapped_compiled_fn

    @wraps(wrapped_compiled_fn)
    def debugged_compiled_fn(args):
        # Test that the computed remove/add arg functions are an inverse
        new_args = add_dupe_args(remove_dupe_args(args))
        seen = {}
        for i, (x, y) in enumerate(zip(new_args, args)):
            seen[y] = None
            assert x is y, format_guard_bug_msg(
                aot_config,
                f"{describe_input(i, aot_config)} would be a duplicate of "
                f"{describe_input(add_dupe_map[i], aot_config)}",
            )
        # This is only an error if there is metadata mutation on both of
        # the duped arguments; in this case, we need to know what order
        # the metadata mutation applies in.  You'll get the correct result
        # otherwise, because a graph that assumes distinct inputs works if
        # you dupe the inputs (the gradient contributions from each input
        # will get summed up appropriately.)
        #
        # TODO: work out how to setup this assert correctly
        """
        assert len(seen) == unique_args, format_guard_bug_msg(aot_config,
            f"there would be {unique_args} distinct arguments"
        )
        """
        return wrapped_compiled_fn(args)

    debugged_compiled_fn._boxed_call = True

    return debugged_compiled_fn

# This layer handles the situation where you have two inputs that alias each other,
# and one of the inputs is mutated.
# We need to take special care to ensure that the mutation is applied to the other aliases in the graph.
#
# pre-condition: aot_wrapper_dedup has already run.
# (This function will in theory work if there are duplicate args.
# However, the synthetic base code path is a bit sub-optimal, and running with dupe'd inputs
# would cause us to hit that path more frequently).
def aot_wrapper_synthetic_base(
    flat_fn,
    flat_args: List[Tensor],
    aot_config: AOTConfig,
    *,
    fw_metadata: ViewAndMutationMeta,
    # Currently, the only reason we need to plumb this bool is because
    # the synthetic base code prohibits more cases in the autograd case than the inference case.
    needs_autograd: bool,
    compiler_fn,
):
    is_inference = not needs_autograd
    flat_args_with_synthetic_bases, synthetic_base_info = merge_view_inputs(
        flat_args, fw_metadata.input_info, is_inference=is_inference,
    )
    # Happy path: we don't need synthetic bases
    if synthetic_base_info is None:
        return compiler_fn(flat_fn, flat_args, aot_config, fw_metadata=fw_metadata)

    # export path: ban synthetic bases for now, add later if requested.
    if requires_subclass_dispatch(flat_args, fw_metadata):
        raise RuntimeError("""\
Encountered aliased inputs that are mutated in the graph, but at least one input/output
to the graph is a tensor subclass. This is not supported today. You can try to
remove the aliasing yourself as a workaround, or otherwise file an issue on github.""")

    if aot_config.is_export:
        raise RuntimeError(f"""\
Encountered aliased inputs that are mutated in the graph you are trying to export.
This functionality is currently not supported. If needed, please file a github issue.

synthetic_base_info={str(synthetic_base_info)}

fw_metadata={str(fw_metadata)}
        """)

    assert len(fw_metadata.input_info) == len(synthetic_base_info)

    # Update our forward metadata to take synthetic bases into account
    fw_metadata_updated, aliased_arg_idx_with_metadata_mutations = \
        create_synthetic_base_metadata(fw_metadata, synthetic_base_info, flat_args, flat_args_with_synthetic_bases)

    num_aliased_args_with_metadata_mutations = len(aliased_arg_idx_with_metadata_mutations)

    def unpack_synthetic_bases(primals: List[Any]) -> List[Any]:
        f_args_inner = []
        for inner_idx_or_tuple in synthetic_base_info:
            if isinstance(inner_idx_or_tuple, int):
                f_args_inner.append(primals[inner_idx_or_tuple])
            else:
                inner_base_idx, view_tensor = inner_idx_or_tuple
                base = primals[inner_base_idx]
                view_arg = gen_alias_from_base(
                    base, view_tensor, view_tensor.requires_grad
                )
                f_args_inner.append(view_arg)
        return f_args_inner

    @wraps(flat_fn)
    def wrapped_flat_fn(*args):
        unpacked_args = unpack_synthetic_bases(args)
        # This is a bit subtle. The goal of this entire function (aot_dispatch_synthetic_bases)
        # is to relieve the downstream logic from having to reason about mutations on inputs that alias
        # each other, by replacing aliased inputs with a synthetic base.
        # One area where this breaks down a bit however is if one of those aliased inputs
        # experienced a metadata mutation.
        # We are now obligated to reapply the metadata mutation directly to the user's input;
        # it isn't enough to apply mutations back to the synthetic base in the downstream logic.
        #
        # The way we handle this is by pretending that those aliased inputs that experience metadata mutations
        # are additional outputs in the user's forward function.
        # The downstream logic will just treat these as "user outputs that alias inputs".
        # However, we will manually grab them at runtime here, use them to reapply the metadata mutation
        # to the user inputs, and not return them to the user.
        aliased_args_with_metadata_mutations = [
            x for i, x in enumerate(unpacked_args) if i in aliased_arg_idx_with_metadata_mutations]
        if len(aliased_args_with_metadata_mutations) > 0:
            return *(flat_fn(*unpacked_args)), *aliased_args_with_metadata_mutations
        else:
            return flat_fn(*unpacked_args)

    if config.debug_assert:
        ref_fw_metadata = run_functionalized_fw_and_collect_metadata(
            wrapped_flat_fn,
            keep_input_mutations=fw_metadata.keep_input_mutations,
            is_train=fw_metadata.is_train,
            num_params_buffers=aot_config.num_params_buffers,
        )(*flat_args_with_synthetic_bases)
        if not (fw_metadata.keep_input_mutations and fw_metadata.is_train):
            assert ref_fw_metadata == fw_metadata_updated, (
                f'ref_metadata={pprint.pformat(partial_asdict(ref_fw_metadata))}, '
                f'\nactual_metadata={pprint.pformat(partial_asdict(fw_metadata_updated))}'
            )

    compiled_fn = compiler_fn(wrapped_flat_fn, flat_args_with_synthetic_bases, aot_config, fw_metadata=fw_metadata_updated)

    if not hasattr(compiled_fn, "_boxed_call"):
        compiled_fn = make_boxed_func(compiled_fn)

    @wraps(compiled_fn)
    def wrapped_compiled_fn(args):
        args_with_synthetic_bases, synthetic_base_info = merge_view_inputs(
            args, fw_metadata.input_info, is_inference=is_inference
        )
        assert synthetic_base_info is not None
        aliased_args_w_metadata_mutations = [args[i] for i in aliased_arg_idx_with_metadata_mutations]
        args.clear()
        outs = compiled_fn(args_with_synthetic_bases)
        if num_aliased_args_with_metadata_mutations > 0:
            # This code does not handle **all** input metadata mutations.
            # Instead, it only handles metadata mutations on inputs that were converted into synthetic bases
            # (which only happens if at least one aliased input experienced a data mutation).
            # e.g:
            # def f(a, b):
            #     a.mul_(2)
            #     b.t_(1, 0)
            # f(x.view(2, 2), x.view(2, 2))
            mutated_metadata_inps = outs[-num_aliased_args_with_metadata_mutations:]
            user_outs = outs[:-num_aliased_args_with_metadata_mutations]
            for inp, mutated_inp in zip(aliased_args_w_metadata_mutations, mutated_metadata_inps):
                inp.as_strided_(mutated_inp.size(), mutated_inp.stride(), mutated_inp.storage_offset())
            return user_outs
        return outs

    return wrapped_compiled_fn


def describe_input(i, aot_config):
    params_buffers = aot_config.num_params_buffers
    if i < params_buffers:
        return f"parameter/buffer {i}"
    else:
        return f"input {i - params_buffers}"

# The wrapper created by this function handles all of the runtime aliasing and mutation "epilogue" logic
# that needs to run after the compiled function.
#
# This function accepts a trace_joint flag, indicating whether or not we're generating the runtime
# epilogue for a forward-only inference graph, or for an autograd.Function.apply function.
# This is because there are some minor differences in how we treat these cases at runtime:
# - resize_() is currently handled in the inference case, but not fully handled in the autograd case.
# - the autograd cases inserts TensorAlias wrapper objects for outputs that alias inputs
def create_runtime_wrapper(
    compiled_fn,
    *,
    runtime_metadata: ViewAndMutationMeta,
    indices_of_inps_to_detach: List[int],
    trace_joint: bool,
    keep_input_mutations: bool,
    disable_amp: bool
):
    if not hasattr(compiled_fn, "_boxed_call"):
        compiled_fn = make_boxed_func(compiled_fn)

    def runtime_wrapper(*args):
        if trace_joint:
            args_ = list(args)
            # See Note [Detaching inputs that never need gradients]
            for idx in indices_of_inps_to_detach:
                if isinstance(args_[idx], torch.Tensor):
                    args_[idx] = args_[idx].detach()
            with torch.autograd._force_original_view_tracking(True):
                all_outs = call_func_with_args(
                    compiled_fn,
                    args_,
                    disable_amp=disable_amp,
                )
        else:
            # When we have an inference graph, we run with torch.no_grad.
            # It's possible to get an inference graph with inputs that require grad,
            # in which case we want to make sure autograd is disabled
            # (since e.g., inductor will generate aten.addmm.out calls which autograd will complain on)
            with torch.no_grad():
                all_outs = call_func_with_args(
                    compiled_fn,
                    args,
                    disable_amp=disable_amp,
                )

        num_mutated_inps = runtime_metadata.num_mutated_inputs
        num_metadata_mutated_inps = runtime_metadata.num_mutated_metadata_inputs
        num_intermediate_bases = runtime_metadata.num_intermediate_bases

        if keep_input_mutations:
            # TODO (tmanlaibaatar) this check seems like it can be simplified if we reason through indices
            # well
            if not trace_joint:
                assert (
                    len(all_outs)
                    == num_metadata_mutated_inps + runtime_metadata.num_outputs + num_intermediate_bases
                )
                assert (
                    len(runtime_metadata.mutated_inp_runtime_indices) == num_metadata_mutated_inps
                )
            else:
                num_graph_handled = len(
                    [
                        i for i in runtime_metadata.input_info
                        if _check_if_mutation_can_be_handled_in_fw_graph(i)
                    ]
                )
                # We return graph handled inputs in CompiledFunction.forward as we marked them with mark_dirty
                if num_graph_handled > 0:
                    all_outs = all_outs[:-num_graph_handled]
                assert (
                    len(all_outs)
                    == num_mutated_inps + runtime_metadata.num_outputs + num_intermediate_bases
                )
                assert (
                    len(runtime_metadata.mutated_inp_runtime_indices) == num_mutated_inps
                )

        else:
            assert (
                len(all_outs)
                == num_mutated_inps + runtime_metadata.num_outputs + num_intermediate_bases
            )
            assert (
                len(runtime_metadata.mutated_inp_runtime_indices) == num_mutated_inps
            )

        # Step 3: After running the compiled fw, apply updates to mutated inputs
        num_mutations_to_apply = len(runtime_metadata.mutated_inp_runtime_indices)
        if num_mutations_to_apply > 0:
            updated_inputs = all_outs[: num_mutations_to_apply]
            fw_outs = all_outs[num_mutations_to_apply :]

            for i, inpt_idx in enumerate(
                runtime_metadata.mutated_inp_runtime_indices
            ):
                meta = runtime_metadata.input_info[inpt_idx]
                if not meta.mutates_data and not meta.mutates_metadata:
                    continue
                original_inpt = args[inpt_idx]
                updated_inpt = updated_inputs[i]
                # TODO: add better resize_() support for autograd case.
                # Check for the case when an input has been resized.
                # Note: One important thing to check for is user code that calls inpt.storage().resize_().
                # We can't trace operations on storage into the graph, so we should get dynamo to graph break.
                # TODO: handle resize_() on inputs to a larger size.
                # This is actually non-trivial to detect, so we should probably just handle it
                # (or make dynamo detect).
                # We can't just check of original_inpt.storage_size != updated_inpt.storage_size,
                # Because the original_inpt might be a view of some larger tensor,
                # and updated_inpt is always densely packed.
                if not trace_joint and original_inpt.untyped_storage().size() != updated_inpt.untyped_storage().size():
                    # It actually isn't enough just to see if the storage sizes are different between old and new inputs.
                    # If the original input was a slice into some larger storage, the same will not be true for the updated input.
                    # So before doing the resize_(), we **also** check that functionalization detected a metadata mutation.
                    if meta.mutates_metadata:
                        original_inpt.resize_(updated_inpt.size())
                if meta.mutates_metadata and not meta.mutates_data:
                    if trace_joint:
                        assert isinstance(updated_inpt, TensorAlias)
                        updated_inpt = updated_inpt.alias
                    # We need to grab the size/stride/storage_offset from the compiled forward,
                    # and use that to mutate the metadata of the input
                    original_inpt.as_strided_(
                        updated_inpt.size(),
                        updated_inpt.stride(),
                        updated_inpt.storage_offset(),
                    )
                else:
                    if meta.mutates_data and meta.mutates_metadata:
                        original_inpt.as_strided_(
                            updated_inpt.size(),
                            updated_inpt.stride(),
                            updated_inpt.storage_offset(),
                        )
                    else:
                        assert meta.mutates_data
                    if meta.is_leaf and original_inpt.requires_grad:
                        # We can hit this situation in this case:
                        #   def f(x):
                        #       x.detach().mul_(2)
                        #       return x + 1
                        # AOTAutograd will see a mutation in the above case, and try to
                        # apply a copy_() here, in the epilogue.
                        # But if x required gradients, and is a leaf, then autograd
                        # will yell at us for trying to mutate it.
                        # However, it's only possible to end up in this scenario (like the above)
                        # if all of the mutations to the leaf input were non-autograd-tracking mutations
                        # (aka mutations under no_grad(), or on detached views).
                        # In that case, we fully want to hide the mutation from autograd, so detaching is ok.
                        original_inpt.detach().copy_(updated_inpt)
                    else:
                        original_inpt.copy_(updated_inpt)
        else:
            fw_outs = all_outs

        # Step 4: Manually regenerate any outputs that are aliased to inputs, instead of
        # compiling them.
        if runtime_metadata.num_outputs_aliased > 0:
            # The compiled forward also returned intermediate bases. We don't want to return them to the user.
            if runtime_metadata.num_intermediate_bases > 0:
                fw_outs_no_intermediate_bases = fw_outs[
                    : -runtime_metadata.num_intermediate_bases
                ]
                intermediate_bases = fw_outs[-runtime_metadata.num_intermediate_bases:]
            else:
                fw_outs_no_intermediate_bases = fw_outs
                intermediate_bases = []

            assert len(fw_outs_no_intermediate_bases) == len(runtime_metadata.output_info)
            fw_outs_including_aliases = []
            for i, (o, info) in enumerate(zip(
                fw_outs_no_intermediate_bases, runtime_metadata.output_info
            )):
                if info.output_type in [OutputType.non_alias, OutputType.unsafe_view_alias, OutputType.custom_function_view]:
                    fw_outs_including_aliases.append(o)
                    continue
                if trace_joint:
                    assert isinstance(o, TensorAlias)
                    o_ = o.alias
                else:
                    o_ = o
                assert (
                    runtime_metadata.requires_grad_info[runtime_metadata.num_mutated_inputs + i]
                    ==
                    runtime_metadata.output_info[i].requires_grad
                )

                o_grad = runtime_metadata.output_info[i].requires_grad
                if info.output_type == OutputType.alias_of_input:
                    aliased_base_tensor = args[info.base_idx]
                    regenerated_out = gen_alias_from_base(aliased_base_tensor, o_, o_grad)
                    fw_outs_including_aliases.append(regenerated_out)
                    continue
                elif info.output_type == OutputType.is_input:
                    aliased_base_tensor = args[info.base_idx]
                    regenerated_out = aliased_base_tensor
                    fw_outs_including_aliases.append(regenerated_out)
                    continue
                elif info.output_type == OutputType.alias_of_intermediate:
                    base_tensor_list = intermediate_bases
                elif info.output_type == OutputType.alias_of_intermediate_save_as_output:
                    base_tensor_list = intermediate_bases
                else:
                    assert info.output_type == OutputType.alias_of_intermediate_base_is_user_output
                    base_tensor_list = fw_outs_no_intermediate_bases
                aliased_base_tensor = base_tensor_list[info.base_idx]
                # TODO: handle the custom autograd function case here.
                # We need a way to check whether a tensor came from a custom autograd fn from python,
                # AND a way to replay that custom view fn.
                regenerated_out = gen_alias_from_base(aliased_base_tensor, o_, o_grad)
                fw_outs_including_aliases.append(regenerated_out)
            ret_outs = fw_outs_including_aliases
        else:
            ret_outs = fw_outs

        if runtime_metadata.dynamic_outputs:
            for t, o in zip(ret_outs, runtime_metadata.output_info):
                if o.dynamic_dims is None:
                    continue
                if hasattr(t, '_dynamo_weak_dynamic_indices'):
                    t._dynamo_weak_dynamic_indices |= o.dynamic_dims
                else:
                    t._dynamo_weak_dynamic_indices = o.dynamic_dims.copy()

        return ret_outs
    return runtime_wrapper

# Calling convention: If we are running functionalized RNG, then outs consists
# of (user_outs, rng_offset)
def functionalized_rng_runtime_epilogue(metadata, outs, return_new_outs=True):
    if metadata.is_rng_op_functionalized:
        assert metadata.num_outputs_rng_offset == 1
        new_rng_offset = outs[-1]
        CUDARngStateHelper.set_new_offset(new_rng_offset)
        if return_new_outs:
            user_outs = outs[:-1]
            return user_outs
        else:
            return None
    return outs


def create_functionalized_rng_ops_wrapper(func, args, trace_joint=True):
    # Functionalization of rng ops changes the calling convention of the joint graph.
    # It goes from (primals, tangents) to (seed, offset, primals, tangents)
    # At runtime, we pass on the current seed and offset. This is hidden from
    # the user.
    fake_mode = detect_fake_mode()
    if fake_mode is None:
        fake_mode = nullcontext()

    def override_get_rng_state(device: Union[int, str, torch.device] = 'cuda'):
        out = PhiloxStateTracker.get_state_as_tensor()
        return out

    def override_set_rng_state(x, device: Union[int, str, torch.device] = 'cuda'):
        PhiloxStateTracker.set_state_from_tensor(x)

    def append_rng_offsets(args):
        if trace_joint:
            # args signature before: Tuple(fwd_outputs), Tuple(bwd_outputs)
            # args signature after: Tuple(fwd_outputs, new_fwd_rng_offset), Tuple(bwd_offset, new_bwd_rng_offset)
            return ((*args[0], PhiloxStateTracker.get_updated_fwd_offset()),
                    (*args[1], PhiloxStateTracker.get_updated_bwd_offset()))
        else:
            # args signature before: Tuple(fwd_outputs)
            # args signature after: Tuple(fwd_outputs, new_fwd_rng_offset)
            return (*args, PhiloxStateTracker.get_updated_fwd_offset())


    def traced_joint(primals, tangents, fwd_seed, fwd_base_offset, bwd_seed, bwd_base_offset):
        with patch("torch.cuda.get_rng_state", override_get_rng_state), patch("torch.cuda.set_rng_state", override_set_rng_state):
            return append_rng_offsets(func(primals, tangents))

    def traced_forward(*primals_fwd_seed_fwd_base_offset):
        # The signature is (*primals, seed, offset)
        with patch("torch.cuda.get_rng_state", override_get_rng_state), patch("torch.cuda.set_rng_state", override_set_rng_state):
            return append_rng_offsets(func(*primals_fwd_seed_fwd_base_offset[:-2]))

    if trace_joint:
        # Get the current seed and offset to setup tracing.
        fwd_seed, fwd_base_offset = CUDARngStateHelper.get_torch_state_as_tuple(fake_mode)
        bwd_seed, bwd_base_offset = CUDARngStateHelper.get_torch_state_as_tuple(fake_mode)
        PhiloxStateTracker.record_state(fwd_seed, fwd_base_offset, "forward")
        PhiloxStateTracker.record_state(bwd_seed, bwd_base_offset, "backward")
        return traced_joint, (*args, fwd_seed, fwd_base_offset, bwd_seed, bwd_base_offset)
    else:
        # Get the current seed and offset to setup tracing.
        fwd_seed, fwd_base_offset = CUDARngStateHelper.get_torch_state_as_tuple(fake_mode)
        PhiloxStateTracker.record_state(fwd_seed, fwd_base_offset, "forward")
        return traced_forward, (*args, fwd_seed, fwd_base_offset)


# Output structure:
# - List[Tensor] if tracing an inference graph
# - Tuple[List[Tensor], List[Tensor]] if tracing a joint graph.
# This function effectively concats each inner list of subclass tensors
# into a (potentially longer) list of inner tensors.
#
# This function takes in a pytree of arguments and unwraps any tensor subclasses.
# Annoyingly, we can't use pytrees to perform the unwrapping, because unwrapping returns
# a list of tensors that we would then need to concat together.
# Instead, we specialize the logic for the inference vs. joint graph case.
# NOTE: this function is hot, since we unwrap tensor subclass inputs at runtime
def unwrap_tensor_subclasses(wrapped_args, *, is_joint_structure: bool):
    def concat_inner_tensors_from_subclasses(xs):
        xs_inner = []
        for x in xs:
            if isinstance(x, torch.Tensor) and is_traceable_wrapper_subclass(x):
                attrs, _ = x.__tensor_flatten__()
                xs_inner += [getattr(x, attr) for attr in attrs]
            else:
                xs_inner += [x]
        return xs_inner

    if is_joint_structure:
        assert isinstance(wrapped_args, tuple) and len(wrapped_args) == 2
        assert isinstance(wrapped_args[0], (tuple, list)) and isinstance(wrapped_args[1], (tuple, list))
        unwrapped_args_fw = concat_inner_tensors_from_subclasses(wrapped_args[0])
        unwrapped_args_tangents = concat_inner_tensors_from_subclasses(wrapped_args[1])
        unwrapped_args = (unwrapped_args_fw, unwrapped_args_tangents)
    else:
        assert isinstance(wrapped_args, (list, tuple))
        unwrapped_args_fw = concat_inner_tensors_from_subclasses(wrapped_args)
        unwrapped_args = unwrapped_args_fw
    return unwrapped_args

# Turns a flattened list of tensor arguments into (maybe) subclass tensors.
# This function is used both at trace time and runtime, so we have an is_runtime flag telling us which context we're in.
def wrap_tensor_subclasses(
    unwrapped_args: List[Any],
    *,
    subclass_metas: List[Union[int, SubclassCreationMeta]],
    num_fw_outs_saved_for_bw: Optional[int] = None,
    is_runtime: bool = False,
) -> List[Any]:
    wrapped_args = []
    num_args_tallied = 0
    for subclass_meta in subclass_metas:
        if isinstance(subclass_meta, int):
            wrapped_args.append(unwrapped_args[subclass_meta])
            num_args_tallied += 1
        else:
            assert isinstance(subclass_meta, SubclassCreationMeta)
            wrapped_args.append(subclass_meta.creation_fn(unwrapped_args, is_runtime=is_runtime))
            num_args_tallied += subclass_meta.arg_count

    # Note: [Partitioner handling for Subclasses, Part 2]
    # At the beginning of AOTAutograd, we collect metadata on the inputs and outputs of the user fw,
    # to figure out which inputs/outputs are subclasses, and how to reconstruct the subclasses after flattening them.
    #
    # When this function is called at runtime in the forward,
    # we have been passed a list of (flattened) dense-tensor fw-outs, and need to reconstruct any subclass fw outs.
    #
    # One reasonable question that you should ask: when should the dense_tensor -> subclass_tensor wrapping happen?
    # Answer: we do it **inside of our compiled autograd.Function**.
    # This seems like morally the right place: autograd happens above subclass desugaring,
    # so autograd should see actual tensor subclasses at runtime, and not flattened dense tensors.
    #
    # This causes a tricky interaction though: when we run the min-cut partitioner to divvy up the joint graph
    # into a forward and backward graph, we end up with some activations that show up as extra outputs
    # in the compiled forward graph, that are **not** user outputs.
    # These activations are not visible to the user, and so there's no need for us to wrap them back into subclasses.
    #
    # On top of that, when we first computed subclass metadata (in `run_functionalized_fw_and_collect_metadata`),
    # we computed subclass metadata on every forward output, but this did **not** include activations
    # created by the partitioner.
    # as a result, `unwrapped_args` here will correspond to (*unwrapped_user_fw_outs, *activations),
    # but `subclass_metas` will only correspond to subclass metatadata on `user_fw_outs`.
    # We then need to make sure that we return (*wrapped_user_fw_outs, *activations).
    if num_fw_outs_saved_for_bw is not None:
        assert len(unwrapped_args) == num_args_tallied + num_fw_outs_saved_for_bw
        activations = unwrapped_args[num_args_tallied:]
        if isinstance(wrapped_args, tuple) and isinstance(activations, tuple):
            return wrapped_args + activations
        return tuple(list(wrapped_args) + list(activations))
    else:
        assert len(unwrapped_args) == num_args_tallied
        return tuple(wrapped_args)

# Given a bunch of "dense" tensor arguments, this function (potentially) wraps them into tensor subclasses.
# This function carefully handles the inference vs. joint cases:
# - when is_joint_structure is True, args is (primals, tangents)
# - when is_joint_structure is False, args is [*primals]
def wrap_tensor_subclasses_maybe_joint(unwrapped_args, *, is_joint_structure: bool, meta: ViewAndMutationMeta) -> List[Any]:
    # Since this function is re-used for both inference and joint graphs,
    if is_joint_structure:
        assert isinstance(unwrapped_args, tuple) and len(unwrapped_args) == 2
        assert isinstance(unwrapped_args[0], (tuple, list)) and isinstance(unwrapped_args[1], (tuple, list))
        primals, tangents = unwrapped_args[0], unwrapped_args[1]
        wrapped_primals = wrap_tensor_subclasses(primals, subclass_metas=meta.subclass_inp_meta)
        wrapped_tangents = wrap_tensor_subclasses(tangents, subclass_metas=meta.subclass_tangent_meta)
        return (wrapped_primals, wrapped_tangents)
    else:
        wrapped_args = wrap_tensor_subclasses(unwrapped_args, subclass_metas=meta.subclass_inp_meta)
        return wrapped_args

# This wrapper handles the AOTDispatch runtime logic for tensor subclasses.
# At runtime, we have a compiled function that knows how to operate on the domain of DenseTensor -> DenseTensor,
# But the user might have passed us some tensor subclass inputs (or expect some subclass tensor outputs).
# This function handles the wrapping and unwrapping of tensor subclasses at runtime.
def aot_dispatch_subclass_wrapper(
    runtime_fn: Callable,
    *,
    subclass_metas: List[Union[int, SubclassCreationMeta]],
    num_fw_outs_saved_for_bw: Optional[int],
) -> Callable:
    def inner_fn(args):
        unwrapped_args = unwrap_tensor_subclasses(args, is_joint_structure=False)
        # expectation: runtime_fn is a boxed fn
        unwrapped_outs = runtime_fn(unwrapped_args)
        wrapped_outs = wrap_tensor_subclasses(
            unwrapped_outs, subclass_metas=subclass_metas, num_fw_outs_saved_for_bw=num_fw_outs_saved_for_bw, is_runtime=True)
        return wrapped_outs
    # box it
    inner_fn._boxed_call = True
    return inner_fn

def create_metadata_for_subclass(meta: ViewAndMutationMeta) -> ViewAndMutationMeta:
    # input infos
    input_info = []
    for inp, subclass_meta in zip(meta.input_info, meta.subclass_inp_meta):
        num_inps = 1 if isinstance(subclass_meta, int) else subclass_meta.arg_count
        for _ in range(num_inps):
            input_info.append(inp)

    # output infos
    output_info = []
    subclass_out_meta_user_outs_only = meta.subclass_fw_graph_out_meta[meta.num_mutated_data_inputs:]
    if meta.num_intermediate_bases > 0:
        subclass_out_meta_user_outs_only = subclass_out_meta_user_outs_only[:-meta.num_intermediate_bases]
    # sanity assert
    assert len(meta.output_info) == len(subclass_out_meta_user_outs_only)
    # Assume that the information on the output is shared by all of its inner tensors.
    for out, subclass_meta in zip(meta.output_info, subclass_out_meta_user_outs_only):
        num_outs = 1 if isinstance(subclass_meta, int) else subclass_meta.arg_count
        for _ in range(num_outs):
            output_info.append(out)

    # A bit hacky, but we don't actually care about all of the metadata here.
    # This metadata is used **underneath** both autograd and subclass de-sugaring,
    # So all we really care about is stuff like:
    # - num inputs/outputs (needed by the partitioner)
    # - input mutations (**not** used today, since we don't handle input mutations inside the subclass,
    #   although we should handle this eventually)
    #   TODO: add a test case to assert we error when this happens, instead of getting silent correctness
    requires_grad_info = None
    num_intermediate_bases = None
    keep_input_mutations = meta.keep_input_mutations
    traced_tangents = None
    subclass_inp_meta = None
    subclass_fw_graph_out_meta = None
    subclass_tangent_meta = None

    metadata = ViewAndMutationMeta(
        input_info=input_info,
        requires_grad_info=requires_grad_info,
        output_info=output_info,
        num_intermediate_bases=num_intermediate_bases,
        keep_input_mutations=keep_input_mutations,
        traced_tangents=traced_tangents,
        subclass_inp_meta=subclass_inp_meta,
        subclass_fw_graph_out_meta=subclass_fw_graph_out_meta,
        subclass_tangent_meta=subclass_tangent_meta,
    )
    return metadata


SubclassTracingInfo = collections.namedtuple("SubclassTracingInfo", [
    "plain_tensor_trace_fn", "plain_tensor_args", "maybe_subclass_meta"
])

# Given a function operating on Subclass -> Subclass, returns an function that operates on Tensor -> Tensor
# Also returns:
# - the new set of arguments to pass into this function (now that tensor subclasses have been eliminated)
# - the updated ViewAndMutationMeta for this dense -> dense function.
# The other important arguments are:
# - flat_fn_maybe_joint: when is_joint_structure=True, this is the joint fw-bw function.
#                        when is_joint_structure=False, this is just the forward function.
# - fw_only: this is *always* the forward-only function.
#   Why do we need this? We need to collect updated ViewAndMutationMeta on our new dense -> dense functions.
#   In particular, we need this to tell the partitioner how many dense forward outputs there are.
def aot_dispatch_subclass(
    flat_fn_maybe_joint,
    args: List[Any],
    *,
    is_joint_structure: bool,
    meta: ViewAndMutationMeta,
    fw_only: Callable,
    aot_config: AOTConfig,
) -> "SubclassTracingInfo":
    # Skip logic if we don't need to trace through any subclasses
    req_subclass_dispatch = requires_subclass_dispatch(args, meta)
    if not req_subclass_dispatch:
        return SubclassTracingInfo(
            plain_tensor_trace_fn=flat_fn_maybe_joint,
            plain_tensor_args=args,
            maybe_subclass_meta=None,
        )

    # TODO: add subclass guards (later PR).

    # What's going on here? We need to compute subclass metadata about the outputs of the joint (grad_inputs).
    # Annoying: we don't know the grad input metas until we're in the middle of tracing the joint,
    # so we set it later, while we're tracing the joint (see inner_fn() below).
    # Another option would be to run our run_functionalized_fw_and_collect_metadata() function
    # directly on the joint, but this would hurt compile time (adding yet another pass through the joint).
    subclass_meta = SubclassMeta()

    def inner_fn(fn, args, *, use_trace_joint: bool):
        # Step 1: wrap tensor inputs into subclasses if necessary
        all_args = wrap_tensor_subclasses_maybe_joint(args, is_joint_structure=use_trace_joint, meta=meta)

        # Step 2: call the inner function, with our (maybe subclass) inputs
        wrapped_outs = fn(*all_args)

        if use_trace_joint:
            # See Note: [Computing Subclass Metadata about grad_inputs]
            # We also stash subclass info on our grad_inputs, if we're tracing the joint.
            nonlocal subclass_meta
            assert isinstance(wrapped_outs, tuple) and len(wrapped_outs) == 2
            # Don't need fw outs since we already have subclass metadata on them
            grad_inputs = wrapped_outs[1]
            subclass_meta.grad_input_metas = create_subclass_meta(grad_inputs)

        # Step 3: Unwrap any subclass outputs back into dense tensors
        unwrapped_outs = unwrap_tensor_subclasses(wrapped_outs, is_joint_structure=use_trace_joint)
        return unwrapped_outs

    def joint_fn(primals, tangents):
        return inner_fn(flat_fn_maybe_joint, (primals, tangents), use_trace_joint=True)

    def fw_fn(*primals):
        return inner_fn(flat_fn_maybe_joint, primals, use_trace_joint=False)

    def metadata_fn(*primals):
        return inner_fn(fw_only, primals, use_trace_joint=False)

    args_unwrapped = unwrap_tensor_subclasses(args, is_joint_structure=is_joint_structure)

    if is_joint_structure:
        primals_unwrapped = args_unwrapped[0]
        fn_to_trace = joint_fn
    else:
        primals_unwrapped = args_unwrapped
        fn_to_trace = fw_fn

    # Note: [Partitioner handling for Subclasses, Part 1]
    # The way the partitioner works is that:
    # (1) we pass is a single graph containing the joint fw/bw,
    #     where the # of graph outputs corresponds to # fw_outputs + # grad_inputs
    # (2) The partitioner accepts an arguments, num_fwd_outputs,
    #     and assumes that the first "num_fwd_outputs" graph outputs correspond
    #     to outputs of the forward graph.
    # How do tensor subclasses enter the picture?
    # the num_fwd_outputs in the final graph is actually non-trivial to compute,
    # because it can be influenced by input mutations and intermediate bases.
    # So we compute it by inspecting the current ViewAndMutationMeta object.
    # However, the original ViewAndMutationMeta that we computed was created
    # on the subclass -> subclass graph,
    # which can have a different number of outputs than the dense -> dense graph.
    # That's why we createa a fresh metadata object on the dense -> dense function here,
    # and plumb it back up to the partitioner.
    # See Note: [Partitioner handling for Subclasses, Part 2] for more info.
    meta_updated = run_functionalized_fw_and_collect_metadata(
        metadata_fn,
        keep_input_mutations=meta.keep_input_mutations,
        is_train=meta.is_train,
        num_params_buffers=aot_config.num_params_buffers,
        is_subclass=True,
    )(*primals_unwrapped)

    subclass_meta.fw_metadata = meta_updated

    return SubclassTracingInfo(
        plain_tensor_trace_fn=fn_to_trace,
        plain_tensor_args=args_unwrapped,
        maybe_subclass_meta=subclass_meta,
    )


# Has the precondition that there
# are no duplicate arguments in flat_args (e.g., the same Tensor
# object never shows up twice.  However, two tensor inputs MAY alias
# the same storage, so long as they have separate TensorImpls.)
def aot_dispatch_autograd_graph(flat_fn, flat_args: List[Any], aot_config: AOTConfig, *, fw_metadata: ViewAndMutationMeta):
    # traced_tangents corresponds to the set of outputs in the traced forward that should get grad_outputs in the traced backward.
    # It includes outputs of the original forward, *and* any updated inputs due to input mutations.
    # However, it does *not* include any outputs that are aliases of inputs or intermediates, or any metadata-only input mutations.
    traced_tangents = pytree.tree_map(
        lambda x: x.detach().contiguous() if isinstance(x, Tensor) else x,
        fw_metadata.traced_tangents,
    )

    assert len(fw_metadata.requires_grad_info) == fw_metadata.num_mutated_inputs + fw_metadata.num_outputs
    joint_inputs = (flat_args, traced_tangents)

    fn_prepared_for_autograd = fn_prepped_for_autograd(
        flat_fn,
        fw_metadata,
    )
    joint_fn_to_trace = create_joint(fn_prepared_for_autograd, aot_config=aot_config)

    joint_fn_to_trace, updated_joint_inputs = create_functionalized_fn(
        joint_fn_to_trace,
        joint_inputs,
        meta=fw_metadata,
        aot_config=aot_config,
        trace_joint=True,
    )

    subclass_tracing_info = aot_dispatch_subclass(
        joint_fn_to_trace, updated_joint_inputs, is_joint_structure=True, meta=fw_metadata, fw_only=flat_fn, aot_config=aot_config)

    joint_fn_to_trace = subclass_tracing_info.plain_tensor_trace_fn
    updated_joint_inputs = subclass_tracing_info.plain_tensor_args
    maybe_subclass_meta = subclass_tracing_info.maybe_subclass_meta

    fx_g = create_graph(joint_fn_to_trace, updated_joint_inputs, aot_config=aot_config)

    # There should be *NO* mutating ops in the graph at this point.
    assert_functional_graph(fx_g.graph, allow_input_mutations=aot_config.keep_inference_input_mutations)

    # Redundant with the check above, but worth having in case tracing introduced
    # a fake tensor. Unlikely.
    # See Note: [Fake Modules and AOTAutograd]
    torch._dynamo.utils.assert_no_fake_params_or_buffers(fx_g)
    fx_g.graph.eliminate_dead_code()
    fx_g.recompile()
    # TODO: in AOTAutograd, we create metadata like _indices_of_inps_to_detach to detect
    # when we need to manually detach() some inputs in the forward.
    # Higher order ops might eventually need to do the same.
    if aot_config.is_export:
        assert maybe_subclass_meta is None, "aot_export_module does not support tensor subclass inputs for now."
        return fx_g
    return fx_g, updated_joint_inputs, maybe_subclass_meta

def aot_dispatch_autograd(flat_fn, flat_args: List[Any], aot_config: AOTConfig, *, fw_metadata: ViewAndMutationMeta):
    fx_g, joint_inputs, maybe_subclass_meta = aot_dispatch_autograd_graph(flat_fn, flat_args, aot_config, fw_metadata=fw_metadata)

    # Copied from aot_dispatch_autograd_graph.
    traced_tangents = pytree.tree_map(
        lambda x: x.detach().contiguous() if isinstance(x, Tensor) else x,
        fw_metadata.traced_tangents,
    )
    disable_amp = torch._C._is_any_autocast_enabled()

    if aot_config.enable_log:
        aot_joint_log.info("%s", lazy_format_graph_code("Joint graph", fx_g, aot_config.aot_id))

    with torch.no_grad():
        inner_meta = fw_metadata if maybe_subclass_meta is None else maybe_subclass_meta.fw_metadata
        with track_graph_compiling(aot_config, "joint"):
            # See Note: [Partitioner handling for Subclasses, Part 1]
            num_inner_fwd_outputs = (
                inner_meta.num_mutated_inputs
                + inner_meta.num_outputs
                + inner_meta.num_intermediate_bases
                + inner_meta.num_outputs_rng_offset
            )
            fw_module, bw_module = aot_config.partition_fn(
                fx_g, joint_inputs, num_fwd_outputs=num_inner_fwd_outputs
            )
            fw_outs = [n for n in fw_module.graph.nodes if n.op == "output"][0].args[0]
            # we only need to bookkeep the symints that are saved for bw, not any symints
            # the user forward might have returned in its own output
            fw_outs_saved_for_bw = fw_outs[num_inner_fwd_outputs:]
            num_fw_outs_saved_for_bw = len(fw_outs_saved_for_bw)
            symint_outs_saved_for_bw = [
                n for n in fw_outs_saved_for_bw if is_sym_node(n)
            ]
            fw_metadata.num_symints_saved_for_bw = len(symint_outs_saved_for_bw)
            inner_meta.num_symints_saved_for_bw = len(symint_outs_saved_for_bw)
            _num_symints_saved_for_bw = len(symint_outs_saved_for_bw)

        # Note [Detaching inputs that never need gradients]
        # See https://github.com/pytorch/pytorch/issues/97745
        # Suppose we have a function like this that we want to compile:
        #
        # def f(x, y):
        #     return torch.mul(x, y.detach())
        #
        # What gradients should we compute for x and y?
        # By default, AOTAutograd will compute a gradient for **every** input that requires gradients,
        # and so we'll compute:
        #    x_grad_input = y
        #    y_grad_input = None
        # Does this preserve the semantics of eager mode?
        # Unfortunately, no.
        # Doing the above will cause autograd to **continue** to backprop the autograd tape
        # that was generated from constructing y.
        #
        # This is **different** from what would have happened in eager mode.
        # In eager mode, if we backprop through the output of this function, autograd will only traverse
        # the bit of the autograd tape corresponding to "x".
        # In particular, if a user had previously backpropped through y's autograd tape,
        # And then they try to backprop through the output of the above function,
        # then we'll hit the dreaded "Trying to backward through the graph a second time" error.
        #
        # You might think: If autograd sees that a gradient is None, shouldn't it stop early,
        # instead of continuing the backprop through the ancestors of that node in the graph?
        #
        # Autograd has two passes:
        # (1) a first pass that traverses the autograd graph and figures out which nodes need to be executed
        # (2) a second pass that actually goes ahead and executes each node when it becomes ready,
        #     propagating gradients
        # By the time we're executing a node and we see that it produces a None, the set of nodes to execute
        # is already locked-in.
        #
        # The fix: instead, we can recognize statically that the graph we're compiling will never contribute
        # gradients to y, and prevent autograd from trying to traverse y's autograd tape at all.
        # We can do this by manually detach'ing y before sending it through the `CompiledFunction`.
        #
        # Note that this solution is not bulletproof.
        # It's possible to construct a case where eager may or may not have have tried to autograd through y,
        # depending on the actual grad_outputs that were passed in during the backward.
        # There is no easy fix for this: the simplest fix would be to run with `retain_graph=True`,
        # allowing autograd to re-use the graph.
        #
        # An example of this case is:
        # def f(x):
        #     return x.detach() * 2, x * 3
        # If we were to only backprop through outs[0], in eager, we would stop
        # If we backward only on the first output, we shouldn't send a grad through x.
        # But the custom autograd function doesn't know that: it will materialize zero grads for x * 3
        # and we will end up with a zero grad at x.
        # If we later backprop through the second output, this will also require backprop'ing through x.
        # Meaning we'll need to use `retain_graph=True` to be able to backprop through x the second time.
        _indices_of_inps_to_detach = []
        bw_outs = [n for n in bw_module.graph.nodes if n.op == "output"][0].args[0]

        # TODO: we should apply the below "detach inputs if their gradients are statically known to be None"
        # optimization even if we have subclass inputs/outputs (we do not handle this today).
        # Computing which our our inputs get None gradients is a bit more complicated,
        # if any of our inputs are subclasses. Why?
        # (a) we need to make sure that we call .detach() on the input subclasses, since autograd sees subclasses.
        # (b) The grad_outputs that we AOT computed in our backward graph are the desugared tensor tensors,
        #     so we need to figure out which subclass fw inputs they map to.
        if maybe_subclass_meta is None:
            assert len(bw_outs) == len(fw_metadata.input_info) + inner_meta.num_outputs_rng_offset
            for i, (bw_out) in enumerate(bw_outs):
                if bw_out is None:
                    _indices_of_inps_to_detach.append(i)

        if aot_config.enable_log:
            aot_graphs_log.info("%s", lazy_format_graph_code("Forward graph", fw_module, aot_config.aot_id))
            aot_graphs_log.info("%s", lazy_format_graph_code("Backward graph", bw_module, aot_config.aot_id))

        with track_graph_compiling(aot_config, "forward"):
            # flat_args at this point might still be subclasses-
            # make sure to pass the unwrapped fake tensors into the compiler!
            adjusted_flat_args = joint_inputs[0]
            if config.functionalize_rng_ops:
                # Update example inputs for the fw_compiler
                fake_mode = detect_fake_mode()
                seed, offset = CUDARngStateHelper.get_torch_state_as_tuple(fake_mode)
                adjusted_flat_args.extend([seed, offset])
                # We are not clearing flat_args here because
                # 1) There is a check in the debug compiler at the end
                # 2) It does not matter as these are fake tensors

            if torch._guards.TracingContext.get():
                torch._guards.TracingContext.get().fw_metadata = inner_meta

            with TracingContext.report_output_strides() as fwd_output_strides:
                compiled_fw_func = aot_config.fw_compiler(
                    fw_module, adjusted_flat_args
                )
            if not hasattr(compiled_fw_func, "_boxed_call"):
                compiled_fw_func = make_boxed_func(compiled_fw_func)

            if maybe_subclass_meta is not None:
                # Why do we need to pass in num_fw_outs_saved_for_bw?
                # See Note: [Partitioner handling for Subclasses, Part 2]
                compiled_fw_func = aot_dispatch_subclass_wrapper(
                    compiled_fw_func,
                    subclass_metas=fw_metadata.subclass_fw_graph_out_meta,
                    num_fw_outs_saved_for_bw=num_fw_outs_saved_for_bw
                )
                if not hasattr(compiled_fw_func, "_boxed_call"):
                    compiled_fw_func = make_boxed_func(compiled_fw_func)

        # NB: It's important to compile backwards ahead of time, as this may
        # add extra guards which we need to apply to the Dynamo cache at
        # forwards
        with track_graph_compiling(aot_config, "backward"):
            placeholder_list = fx_placeholder_vals(bw_module)

            forward_saved_for_backwards_strides = None
            if fwd_output_strides is not None:
                forward_saved_for_backwards_strides = fwd_output_strides[inner_meta.tensors_saved_for_backwards_slice]

            # saved activations can have different stride to eager if
            # the compiler does layout optimization. We should restride the
            # tensor passed in for compiling the backward graph using the
            # saved tensor's stride.
            for i in range(len(placeholder_list)):
                ph_arg = placeholder_list[i]
                if not isinstance(ph_arg, torch.Tensor):
                    continue

                if forward_saved_for_backwards_strides is None:
                    continue

                real_stride = None
                # Per all_args calling convention
                j = i - len(symint_outs_saved_for_bw)
                if 0 <= j < len(forward_saved_for_backwards_strides):
                    real_stride = forward_saved_for_backwards_strides[j]
                if real_stride is None:
                    continue

                # Comparing ph_arg.stride() with real_stride directly may
                # cause dynamic dimensions in ph_arg being specialized to static
                # value. Using the hints to avoid that.
                if _get_hints(ph_arg.stride()) != real_stride:
                    # Note that here we use the stride of the real tensor to
                    # restride a FakeTensor. This does not cause trouble
                    # for dynamic shape since this code path only get
                    # executed if layout optimization is enabled. And we
                    # disable layout optimization for dynamic shape right
                    # now.
                    #
                    # A solution that decide stride order based on real
                    # tensor's stride and then apply that stride order to
                    # the FakeTensor does not work smoothly since some
                    # tensor's layout is not 'dense'. E.g. mixnet_l has a
                    # tensor with size [8, 64, 112, 112] and strides
                    # (2408448, 1, 21504, 192). The solution mentioned will
                    # decide a stride of (802816, 1, 7168, 64) for this
                    # tensor which is wrong.
                    placeholder_list[i] = ph_arg.as_strided(ph_arg.size(), real_stride)

            compiled_bw_func = None
            if len(symint_outs_saved_for_bw):
                context = torch._C._DisableAutocast if disable_amp else nullcontext
                with context():
                    try:
                        compiled_bw_func = aot_config.bw_compiler(
                            bw_module, placeholder_list
                        )
                    except Exception:
                        log.warning(
                            "failed to eagerly compile backwards for dynamic, suppressing in case backwards not needed",
                            exc_info=True
                        )

    saved_context = TracingContext.get()

    class CompiledFunction(torch.autograd.Function):
        compiled_fw = compiled_fw_func
        compiled_bw = compiled_bw_func
        metadata = fw_metadata
        maybe_subclass_metadata: Optional[SubclassMeta] = maybe_subclass_meta
        num_symints_saved_for_bw = _num_symints_saved_for_bw

        @staticmethod
        def _compiled_autograd_key(ctx):
            return (aot_config.aot_id, *ctx.symints)

        @staticmethod
        def forward(ctx, *deduped_flat_tensor_args):
            args = deduped_flat_tensor_args

            marked_dirty_inps = []
            if fw_metadata.keep_input_mutations and fw_metadata.is_train:
                for ix, i in enumerate(deduped_flat_tensor_args):
                    if _check_if_mutation_can_be_handled_in_fw_graph(fw_metadata.input_info[ix]):
                        ctx.mark_dirty(i)
                        marked_dirty_inps.append(i)

            if CompiledFunction.metadata.is_rng_op_functionalized:
                # Add the seed and offset to args
                seed, offset = CUDARngStateHelper.get_torch_state_as_tuple()
                args = (*args, seed, offset)
            # There is a pretty complicated calling convention around what the compiled fw returns.
            # The full list of outputs and their relative order is:
            # (*mutated_inputs, *fw_outs, *fw_intermediate_bases, *saved_tensors, *saved_symints)
            # - Note that in the synthetic bases case, mutated_inputs will correspond to an updated version
            #   of the original view, and not the synthetic base
            fw_outs = call_func_with_args(
                CompiledFunction.compiled_fw,
                args,
                disable_amp=disable_amp,
            )

            num_outputs = CompiledFunction.metadata.num_outputs
            num_outputs_aliased = CompiledFunction.metadata.num_outputs_aliased
            num_intermediate_bases = CompiledFunction.metadata.num_intermediate_bases
            num_symints_saved_for_bw = CompiledFunction.num_symints_saved_for_bw
            num_mutated_inputs = CompiledFunction.metadata.num_mutated_inputs
            num_mutated_metadata_only_inputs = (
                CompiledFunction.metadata.num_mutated_metadata_only_inputs
            )
            num_forward_returns = CompiledFunction.metadata.num_forward_returns
            num_forward = CompiledFunction.metadata.num_forward

            assert num_forward_returns == len(
                CompiledFunction.metadata.requires_grad_info
            ) + num_intermediate_bases

            # Partitioners must put symint arguments at the end separate from tensor arguments
            tensors_saved_for_backwards = fw_outs[
                CompiledFunction.metadata.tensors_saved_for_backwards_slice
            ]
            assert all(
                isinstance(x, torch.Tensor) for x in tensors_saved_for_backwards
            )
            # See Note [Detaching saved tensors in AOTAutograd]
            ctx.save_for_backward(*(x.detach() if x._is_view() else x for x in tensors_saved_for_backwards))
            symint_outs = fw_outs[CompiledFunction.metadata.symints_saved_for_backwards_slice]
            assert all(
                isinstance(x, (int, float, torch.SymInt, torch.SymFloat))
                for x in symint_outs
            ), str([type(x) for x in symint_outs])
            ctx.symints = symint_outs

            raw_returns = fw_outs[0:num_forward_returns]

            # Wrap all autograd.Function.forward() outputs that are aliases
            # so that autograd.Function doesn't treat them as tensors
            if num_mutated_metadata_only_inputs > 0:
                for i, idx in enumerate(
                    CompiledFunction.metadata.mutated_inp_indices
                ):
                    # We could make this faster by only looping over inputs with metadata-only mutations
                    # (instead of looping over inputs with either data or metadata mutations), but there shouldn't be many.
                    info = CompiledFunction.metadata.input_info[idx]
                    if info.mutates_metadata and not info.mutates_data:
                        raw_returns[i] = TensorAlias(raw_returns[i])

                if config.debug_assert:
                    user_mutated_inputs_raw = raw_returns[0:num_mutated_inputs]
                    mut_inp_infos = [
                        x for x in CompiledFunction.metadata.input_info if x.mutates_data or x.mutates_metadata
                    ]
                    assert len(user_mutated_inputs_raw) == len(mut_inp_infos)

            if CompiledFunction.metadata.num_unsafe_view_outputs > 0:
                for idx in CompiledFunction.metadata.unsafe_view_out_indices:
                    raw_return_idx = num_mutated_inputs + idx
                    o = raw_returns[raw_return_idx]
                    raw_returns[raw_return_idx] = torch.ops.aten._unsafe_view(o, o.shape)

            if num_outputs_aliased > 0:
                for idx in CompiledFunction.metadata.aliased_out_indices:
                    raw_return_idx = num_mutated_inputs + idx
                    raw_returns[raw_return_idx] = TensorAlias(raw_returns[raw_return_idx])

                if config.debug_assert:
                    intermediates_raw = raw_returns[num_mutated_inputs + num_outputs:]
                    assert not any(isinstance(x, TensorAlias) for x in intermediates_raw)

            # invariant: intermediate bases always require gradients, so we don't have to
            # consider marking them as non-differentiable.
            raw_returns_not_including_intermediate_bases = raw_returns[:num_mutated_inputs + num_outputs]
            raw_returns_meta = (
                [
                    x for x in CompiledFunction.metadata.input_info
                    if _check_if_mutation_will_be_returned_in_runtime(
                        x,
                        CompiledFunction.metadata.keep_input_mutations,
                        CompiledFunction.metadata.is_train
                    )
                ]
                + CompiledFunction.metadata.output_info
            )

            for (i, x) in enumerate(raw_returns_not_including_intermediate_bases):
                assert CompiledFunction.metadata.requires_grad_info[i] == raw_returns_meta[i].requires_grad
            fw_outs_not_requiring_grad = [
                x
                for (i, x) in enumerate(raw_returns_not_including_intermediate_bases)
                if isinstance(x, torch.Tensor)
                and not raw_returns_meta[i].requires_grad
            ]
            ctx.mark_non_differentiable(*fw_outs_not_requiring_grad)
            ctx._materialize_non_diff_grads = False

            functionalized_rng_runtime_epilogue(
                CompiledFunction.metadata,
                fw_outs[num_forward_returns:num_forward],
                return_new_outs=False
            )
            return tuple(raw_returns) + tuple(marked_dirty_inps)

        @staticmethod
        def backward(ctx, *flat_args):
            # Calling convention: we expect a grad_out passed to the backward:
            # - for every output of the fw that does *not* alias an input or graph intermediate
            # - for every updated_input generated by the fw that does *not* alias an input (aka only data-mutations)
            # - for every graph intermediate that we need to use to generate an output later.
            # The other outputs in the autograd.Function.forward that do *not* show up in the backward include:
            # - outputs that alias inputs or graph intermediates
            # - updated inputs due to metadata-only mutations.
            # We need to return them in the forward, but ensure that they all do not get gradients in the backward,
            # and we filter them out here before passing the remaining grad_outputs into the compiled backward.
            num_mutated_inps = CompiledFunction.metadata.num_mutated_inputs
            num_intermediate_bases = CompiledFunction.metadata.num_intermediate_bases
            expected_grad_outs = (
                CompiledFunction.metadata.num_outputs + num_mutated_inps + num_intermediate_bases
            )

            if fw_metadata.keep_input_mutations and fw_metadata.is_train:
                num_graph_handled_inputs = len(
                    [
                        i for i in fw_metadata.input_info
                        if _check_if_mutation_can_be_handled_in_fw_graph(i)
                    ]
                )
                if num_graph_handled_inputs > 0:
                    flat_args = flat_args[:-num_graph_handled_inputs]
            else:
                flat_args = flat_args[:]
            assert len(flat_args) == expected_grad_outs
            out_info = CompiledFunction.metadata.output_info

            inp_tangents, out_tangents, intermediate_base_tangents = (
                flat_args[0:num_mutated_inps],
                flat_args[num_mutated_inps:num_mutated_inps + CompiledFunction.metadata.num_outputs],
                flat_args[num_mutated_inps + CompiledFunction.metadata.num_outputs:],
            )
            # input_info contains info on *every* input,
            # But in the backward(), we are only given grad outputs for every mutated input
            # We then need to filter out the grad outputs that correspond to metadata-only mutations or don't require grad
            mutated_inp_indices = CompiledFunction.metadata.mutated_inp_indices
            input_info = CompiledFunction.metadata.input_info
            assert len(inp_tangents) == len(mutated_inp_indices)
            inp_tangents_filtered = [
                x
                for x, info_idx in zip(inp_tangents, mutated_inp_indices)
                if input_info[info_idx].mutates_data and input_info[info_idx].requires_grad
            ]
            # We also need to filter out grad outputs that correspond to outputs aliasing inputs/intermediates
            out_tangents_filtered = [
                x
                for x, info in zip(out_tangents, out_info)
                if info.output_type in [OutputType.non_alias, OutputType.unsafe_view_alias, OutputType.custom_function_view]
                and issubclass(info.raw_type, torch.Tensor)
                and info.requires_grad
            ]
            # intermediate bases always require gradients, and always participate in the backward graph.
            flat_bw_args_with_grads = [*inp_tangents_filtered, *out_tangents_filtered, *intermediate_base_tangents]
            num_flat_bw_args_with_grads = len(flat_bw_args_with_grads)

            # sanity asserts
            # metadata_only_inps = [
            #     x for x, info_idx in zip(inp_tangents, mutated_inp_indices)
            #     if not input_info[info_idx].mutates_data
            # ]
            # aliased_outputs = [
            #     x for x, info in zip(out_tangents, out_info) if info.output_type != OutputType.non_alias]
            # assert all(x is None for x in metadata_only_inps)
            # assert all(x is None for x in aliased_outputs)

            rng_args = []
            if CompiledFunction.metadata.is_rng_op_functionalized:
                # Add the seed and offset to args
                rng_args = CUDARngStateHelper.get_torch_state_as_tuple()

            all_args = [
                *ctx.symints,
                *ctx.saved_tensors,
                *flat_bw_args_with_grads,
                *rng_args
            ]
            del flat_bw_args_with_grads

            tangents_start_idx = len(all_args) - num_flat_bw_args_with_grads - len(rng_args)
            tangents_end_idx = len(all_args) - len(rng_args)

            # Note: [AOTAutograd Backward Guards]
            # During AOTDispatch, we eagerly create and trace out a joint fw-bw graph.
            # Doing so requires us to "guess" about some of the metadata of our grad_outputs.
            #
            # In particular: if an output to the forward is a plain tensor or a subclass,
            # its corresponding grad_output in the backward **may or may not** be
            # a plain tensor or a subclass. The main cases are:
            # (1) If an output is a plain tensor, its grad_out will also be a plain tensor,
            #     *unless* the output is used in some subclass compute later in the forward graph,
            #     which will cause its grad_output to become a subclass
            # (2) If an output is a subclass, its grad_out will also be a subclass,
            #     *unless* the output of the forward did not actually participate in the gradient computation,
            #     in which case autograd will insert a plain tensor of zeros for the grad_output.
            #     We could avoid this case with `torch.autograd.Function.set_materialize_grads`,
            #     although this is not turned on today in AOTAutgrad and would require more work.
            #
            # Today, we make a guess on subclass-ness based on the above examples,
            # and hard-error in the backward if we guessed wrong.
            #
            # In the future, we should add backward guards that would allow us to
            # properly handle this case instead of erroring: we would need to retrace the backward graph,
            # since we might produce an entirely different trace if our grad_outputs are subclass or not.
            assert len(CompiledFunction.metadata.output_types) == num_flat_bw_args_with_grads
            grad_output_types = [type(x) for x in all_args[-num_flat_bw_args_with_grads:]]
            # In general, we can add more asserts/guards here for when we partitioned
            # with incorrect assumptions about the grad_outputs.
            # Normalize FakeTensor -> torch.Tensor
            # - during tracing our types are FakeTensor
            # - at runtime in the backward our types are torch.Tensor...
            # - unless we're running compiled backward, in which case they are also FakeTensor
            grad_output_types_ = [torch.Tensor if x is FakeTensor else x for x in grad_output_types]
            assert grad_output_types_ == CompiledFunction.metadata.output_types, f"""\
We incorrectly attempted to compile the backward with incorrect subclass metadata.
If you run into this error, please file an issue.
Expected grad_output types: {str(CompiledFunction.metadata.output_types)}
Got grad_output types: {str(grad_output_types)}"""

            # TODO: figure out how to refactor the backward properly so I can use aot_dispatch_subclass_wrapper() here.
            if CompiledFunction.maybe_subclass_metadata is not None:
                # Get the number of tangents after unwrapping
                len_tangents = len(unwrap_tensor_subclasses(
                    all_args[tangents_start_idx: tangents_end_idx], is_joint_structure=False
                ))
                all_args = unwrap_tensor_subclasses(all_args, is_joint_structure=False)
                tangents_start_idx = len(all_args) - len_tangents - len(rng_args)
                tangents_end_idx = tangents_start_idx + len_tangents

            # Make the tangents contiguous. Note that we must do this after subclass desugaring
            # because inputs to inductor have to be contiguous
            all_args = [
                t.contiguous() if tangents_start_idx <= i < tangents_end_idx else t
                for i, t in enumerate(all_args)
            ]

            def call_compiled_backward():
                if ctx._is_compiled_autograd_tracing():
                    # For compiled autograd, run raw FX graph so that it can be inlined into the larger graph
                    symints = ctx._get_compiled_autograd_symints()
                    assert len(symints) == len(ctx.symints)
                    all_args[:len(symints)] = symints
                    context = torch._C._DisableAutocast if disable_amp else nullcontext
                    with context():
                        out = normalize_as_list(bw_module(*all_args))
                    out = functionalized_rng_runtime_epilogue(CompiledFunction.metadata, out)
                    return tuple(out)
                ctx.maybe_clear_saved_tensors()
                if CompiledFunction.compiled_bw is None:
                    context = torch._C._DisableAutocast if disable_amp else nullcontext
                    with tracing(saved_context), context(), track_graph_compiling(aot_config, "backward"):
                        CompiledFunction.compiled_bw = aot_config.bw_compiler(
                            bw_module, placeholder_list
                        )

                out = call_func_with_args(
                    CompiledFunction.compiled_bw,
                    all_args,
                    steal_args=True,
                    disable_amp=disable_amp,
                )

                out = functionalized_rng_runtime_epilogue(CompiledFunction.metadata, out)
                return tuple(out)

            if torch.is_grad_enabled() and any(t.requires_grad for t in all_args if isinstance(t, torch.Tensor)):
                # Ensure that the graph is connected, and error if double backward is performed.
                # See comment for why once_differentiable is not sufficient:
                # https://github.com/pytorch/pytorch/pull/92348/files#r1072962107
                class CompiledFunctionBackward(torch.autograd.Function):
                    @staticmethod
                    def forward(ctx, *unused_args):
                        outs = call_compiled_backward()
                        # TODO: figure out how to refactor the backward properly so I can use aot_dispatch_subclass_wrapper() here.
                        if CompiledFunction.maybe_subclass_metadata is not None:
                            outs_wrapped = wrap_tensor_subclasses(
                                outs, subclass_metas=CompiledFunction.maybe_subclass_metadata.grad_input_metas)
                            return outs_wrapped
                        return outs

                    @staticmethod
                    def backward(ctx, *args):
                        raise RuntimeError("torch.compile with aot_autograd does not currently support double backward")

                CompiledFunctionBackward._compiled_autograd_key = CompiledFunction._compiled_autograd_key

                # Pass args even though they're unused, so that the graph is built
                out = CompiledFunctionBackward.apply(*all_args)
            else:
                out = call_compiled_backward()

            # TODO: figure out how to refactor the backward properly so I can use aot_dispatch_subclass_wrapper() here.
            if CompiledFunction.maybe_subclass_metadata is not None:
                outs_wrapped = wrap_tensor_subclasses(
                    out, subclass_metas=CompiledFunction.maybe_subclass_metadata.grad_input_metas)
                return outs_wrapped
            return out

    compiled_function = create_runtime_wrapper(
        CompiledFunction.apply,
        runtime_metadata=fw_metadata,
        indices_of_inps_to_detach=_indices_of_inps_to_detach,
        trace_joint=True,
        keep_input_mutations=aot_config.keep_inference_input_mutations,
        disable_amp=disable_amp
    )

    if not config.debug_assert:
        return compiled_function

    flat_requires_grad = [
        a.requires_grad if isinstance(a, Tensor) else None for a in flat_args
    ]

    @wraps(compiled_function)
    def debug_compiled_function(*args):
        # TODO: Check aliasing relationships
        # TODO: Check strides for metadata mutation
        # (NB: ideally, this logic is factored out of this function and
        # you move these debug checks there)

        # Check requires grad.  Bad case is when we compiled with
        # requires_grad = False, but input requires_grad = True
        # (vice versa is OK; we compute a gradient and then throw
        # it away when it hits the input.)
        for i, a in enumerate(args):
            can_require_grad = flat_requires_grad[i]
            if can_require_grad is None:
                assert not isinstance(a, Tensor)
            elif not can_require_grad:
                assert not a.requires_grad, format_guard_bug_msg(
                    aot_config,
                    f"{describe_input(i, aot_config)} would not require grad",
                )

        return compiled_function(*args)

    return debug_compiled_function


@dynamo_timed
def create_aot_dispatcher_function(
    flat_fn, flat_args: List[Any], aot_config: AOTConfig
):
    """
    Traces the forward and backward graphs of the attr:`flat_fn` to generate a
    joint graph. The joint graph is an Fx graph with Aten ops. Please refer to
    the tracing mechanism to understand the graph capturing details.

    The joint graph is then passed through attr:`partition_fn` to isolate the
    forward and backward portions, which are then respectively compiled via the
    provided attr:`fw_compiler` and attr:`bw_compiler`.

    The resulting compiled forward and backward graphs are then wrapped up in a
    ``torch.autograd.Function`` object.

    The calling convention here is that the first aot_config.num_params_buffers
    inputs in flat_args are parameters and buffers, and the rest are inputs.

    We use this to assume that parameters/buffer's shapes don't change.

    Note: this function is used both by aot_function and aot_export (controlled by aot_config.is_export)
        When aot_config.is_export is True, we return an FX graph + metadata
        When aot_config.is_export is False, we return an ordinary runtime function
    """

    # This is the main entry point.
    # TODO: Chillee argues that dynamo itself should pass in fake tensors to
    # the list of arguments when compiling; at the moment we do not do this

    if aot_config.decompositions is None:
        aot_config.decompositions = {}


    aot_config.decompositions = {
        **aot_autograd_decompositions,
        **aot_config.decompositions,
    }

    if config.functionalize_rng_ops:
        # Update the decompositions with functionalized random decompositions
        aot_config.decompositions = {
            **rng_decompositions,
            **aot_config.decompositions,
        }

    # Check flat_args to see if they're already fake.  If so, use that fake
    # mode instead.

    fake_mode = detect_fake_mode(flat_args)
    if fake_mode is None:
        shape_env = ShapeEnv() if aot_config.dynamic_shapes else None
        fake_mode = FakeTensorMode(shape_env=shape_env)
    else:
        shape_env = fake_mode.shape_env

    python_dispatcher_mode = (
        enable_python_dispatcher() if shape_env is not None else nullcontext()
    )

    with torch.autograd.set_multithreading_enabled(
        False
    ), preserve_rng_state(), fake_mode, python_dispatcher_mode, PhiloxStateTracker():

        def process_inputs(flat_args):
            def convert(idx, x):
                if shape_env is not None:
                    from torch._dynamo.source import ConstantSource
                    if isinstance(x, int):
                        source = ConstantSource(f"sym_{idx}")
                        return shape_env.create_symintnode(
                            shape_env.create_symbol(x, source),
                            hint=x,
                            source=source
                        )
                if not isinstance(x, torch.Tensor):
                    return x
                if isinstance(x, FakeTensor):
                    assert x.fake_mode is fake_mode
                    return x
                if is_traceable_wrapper_subclass(x):
                    attrs, _ = x.__tensor_flatten__()
                    if all(isinstance(getattr(x, attr), FakeTensor) for attr in attrs):
                        assert all(getattr(x, attr).fake_mode is fake_mode for attr in attrs)
                        return x
                # TODO: Ensure that this codepath is never exercised from
                # Dynamo
                if (
                    idx < aot_config.num_params_buffers
                    and config.static_weight_shapes
                ):
                    return fake_mode.from_tensor(x, static_shapes=True)
                return fake_mode.from_tensor(x, static_shapes=False)

            return [convert(idx, x) for idx, x in enumerate(flat_args)]

        fake_flat_args = process_inputs(flat_args)

        needs_autograd = (
            any(x.requires_grad for x in fake_flat_args if isinstance(x, Tensor))
            and torch.is_grad_enabled()
        )

        with enable_python_dispatcher():
            # Patch set_rng_state as set_rng_state with fake tensors is
            # nonsensical. This does not affect the collection of metadata.
            with patch("torch.cuda.set_rng_state", lambda *args: None):
                fw_metadata = run_functionalized_fw_and_collect_metadata(
                    flat_fn,
                    keep_input_mutations=aot_config.keep_inference_input_mutations,
                    is_train=needs_autograd,
                    num_params_buffers=aot_config.num_params_buffers,
                )(*fake_flat_args)

                req_subclass_dispatch = requires_subclass_dispatch(fake_flat_args, fw_metadata)

                if needs_autograd and not any(x.requires_grad for x in fw_metadata.output_info):
                    # We realized that none of the outputs require grad,
                    # so we actually have an inference graph.
                    needs_autograd = False
                    # A bit silly: right now in the subclass codepath, our ViewAndMutationMeta
                    # changes depending on whether we pass in is_train / keep_input_mutations,
                    # so we're forced to recompute the metadata.
                    # TODO: refactor the subclass path of run_functionalized_fw_and_collect_metadata
                    # so that this is unnecessary.
                    if req_subclass_dispatch:
                        fw_metadata = run_functionalized_fw_and_collect_metadata(
                            flat_fn,
                            keep_input_mutations=aot_config.keep_inference_input_mutations and not needs_autograd,
                            is_train=needs_autograd,
                            num_params_buffers=aot_config.num_params_buffers,
                        )(*fake_flat_args)
                    else:
                        fw_metadata = ViewAndMutationMeta(
                            input_info=fw_metadata.input_info,
                            requires_grad_info=fw_metadata.requires_grad_info,
                            output_info=fw_metadata.output_info,
                            num_intermediate_bases=fw_metadata.num_intermediate_bases,
                            keep_input_mutations=aot_config.keep_inference_input_mutations and not needs_autograd,
                            traced_tangents=fw_metadata.traced_tangents,
                            subclass_inp_meta=fw_metadata.subclass_inp_meta,
                            subclass_fw_graph_out_meta=fw_metadata.subclass_fw_graph_out_meta,
                            subclass_tangent_meta=fw_metadata.subclass_tangent_meta,
                            is_train=needs_autograd,
                        )


        if fw_metadata.num_intermediate_bases > 0:
            assert not req_subclass_dispatch, f"""\
torch.compile is currently being used with tensor subclass inputs:
{','.join([str(type(x)) for x in fake_flat_args])}. We are attempting to a compile a graph with two graph outputs
that alias one another, which is currently unsupported in the subclass use case. If you run into this,
please file a github issue"""

        if aot_config.is_export:
            # aot_export: ban input metadata mutations for now to keep shared code paths simpler.
            # Keeping .resize_() in the graph will require some work
            # Allowing it but keeping the graph functional will require some calling convention changes.
            if len([x for x in fw_metadata.input_info if x.mutates_metadata]) != 0:
                raise RuntimeError(f"""\
Found an input that received a metadata mutation, through e.g. a call to `.resize_()` or `.transpose_()`.
This is currently banned in the aot_export workflow. If you need this functionality, please file a github issue.

fw_metadata={str(fw_metadata)}""")
            # In export, banning data mutations on inputs that require grad for now.
            # This should be rare, and is tricky to get right. When we trace the backward,
            # we currently trace with autograd.grad instead of .backward(), which makes it difficult
            # to ensure that we run autograd all the way through the input **before** it saw the mutation.
            assert (
                len([x for x in fw_metadata.input_info if x.requires_grad and x.mutates_data])
                ==
                len([x for x in fw_metadata.requires_grad_info[:fw_metadata.num_mutated_inputs] if x])
            )
            if len([x for x in fw_metadata.input_info if x.requires_grad and x.mutates_data]) != 0:
                raise RuntimeError(f"""\
Found a graph input that requires gradients, and received a mutation.
This is currently banned in the aot_export workflow. If you need this functionality, please file a github issue.

fw_metadata={str(fw_metadata)}""")
            if req_subclass_dispatch:
                raise RuntimeError("""\
aot_export is not currently supported with traceable tensor subclass.
If you need this feature, please comment on <CREATE_ISSUE_LINK>""")

            # Need to decide on a strategy for functionalized RNG: toggling via global config seems bad,
            # and turning it on will require a non-trivial calling convention change for any export runtime.
            if config.functionalize_rng_ops:
                raise RuntimeError("""\
Functionalized RNG is not currently supported in the aot_export workflow. Please file a github issue,
or otherwise set torch._functorch.config.functionalize_rng_ops = False.""")

        # crappy version of dispatcher
        # TODO: Do this properly
        if needs_autograd:
            # For now, aot_dispatch_autograd knows to explicitly return a graph
            # when run with export, and an opaque callable otherwise.
            # In theory we could factor these out, but I wanted to let the dust
            # settle on how functionalized rng fits into export first.
            compiler_fn = aot_dispatch_autograd_graph if aot_config.is_export else aot_dispatch_autograd
        else:
            # aot_dispatch_base_graph contains only the "graph bits", while aot_dispatch_base
            # includes some extra work around handling a runtime epilogue.
            compiler_fn = aot_dispatch_base_graph if aot_config.is_export else aot_dispatch_base

        compiler_fn = partial(aot_wrapper_synthetic_base, compiler_fn=compiler_fn, needs_autograd=needs_autograd)
        compiler_fn = partial(aot_wrapper_dedupe, compiler_fn=compiler_fn)
        # You can put more passes here

        compiled_fn = compiler_fn(flat_fn, fake_flat_args, aot_config, fw_metadata=fw_metadata)
        if aot_config.is_export:
            mutated_user_inp_locs = [
                idx - aot_config.num_params_buffers
                for idx in fw_metadata.mutated_inp_indices
                if idx >= aot_config.num_params_buffers
            ]
            if len(mutated_user_inp_locs) > 0:
                raise RuntimeError(f"""
Found following user inputs located at {mutated_user_inp_locs} are mutated. This is currently banned in the aot_export workflow.
If you need this functionality, please file a github issue.

fw_metadata={str(fw_metadata)}""")

            # During export, we don't get back a callable - we get back the raw fx graph
            # (either a joint or an inference-only graph)
            assert isinstance(compiled_fn, torch.fx.GraphModule)
            return compiled_fn, fw_metadata

        if not hasattr(compiled_fn, "_boxed_call"):
            compiled_fn = make_boxed_func(compiled_fn)

        return compiled_fn


# Inspired by autodidax (thanks!)
class PytreeThunk:
    spec = None
    # These are some kinda dumb microoptimizations that save about 3-4 us of overhead.
    is_simple = (
        None  # if the output spec is a tuple/list, we won't bother unflattening it.
    )
    is_really_simple = None  # if the output spec is a LeafSpec

    def set(self, spec):
        assert self.spec is None or self.spec == spec
        self.spec = spec
        if type(self.spec) in [tuple, list] and all(
            isinstance(i, pytree.LeafSpec) for i in spec.children_specs
        ):
            self.is_simple = True
        if isinstance(self.spec, pytree.LeafSpec):
            self.is_really_simple = True

    def unflatten(self, x):
        if self.is_really_simple:
            return x[0]
        if self.is_simple:
            return x
        return pytree.tree_unflatten(x, self.spec)


def create_functional_call(mod, params_spec, params_len):
    # Redundant with dynamo, but worth having in case this gets invoked elsewhere.
    # https://github.com/pytorch/pytorch/issues/103569

    def functional_call(*args, **kwargs):
        with stateless._reparametrize_module(
            mod, pytree.tree_unflatten(args[:params_len], params_spec)
        ):
            if isinstance(mod, torch.fx.GraphModule):
                with fx_traceback.preserve_node_meta(), warnings.catch_warnings():
                    warnings.filterwarnings(
                        "ignore", "Anomaly Detection has been enabled."
                    )
                    with torch.autograd.detect_anomaly(check_nan=False):
                        out = Interpreter(mod).run(*args[params_len:], **kwargs)
            else:
                out = mod(*args[params_len:], **kwargs)

        if not isinstance(out, (tuple, list)):
            raise RuntimeError(
                "Graph output must be a tuple(). This is so that we can avoid "
                "pytree processing of the outputs. Please change the module to "
                "have tuple outputs or use aot_module instead."
            )
        return out
    return functional_call

# Creates a function that returns flattened inputs and outputs
# Also returns the output tree spec, which is needed to recover the "unflattened"
# output tree structure later.
def create_tree_flattened_fn(fn, args, kwargs=None) -> Tuple[Callable, PytreeThunk]:
    if kwargs is None:
        kwargs = {}
    # Save the args_spec for flat_tensor_args to unflatten while tracing
    _, tensor_args_spec = pytree.tree_flatten((args, kwargs))
    out_spec = PytreeThunk()

    def flat_fn(*flat_args):
        # The input are flattened tensor args. Prepare the args in the
        # order that original function expects. Add static args as well.
        # They will appear as tensor constants in the traced graph.
        nonlocal out_spec
        args, kwargs = pytree.tree_unflatten(flat_args, tensor_args_spec)
        tree_out = fn(*args, **kwargs)
        flat_out, spec = pytree.tree_flatten(tree_out)
        for i in flat_out:
            is_known_type = False
            for j in KNOWN_TYPES:
                if isinstance(i, j):
                    is_known_type = True
                    break
            if not is_known_type:
                raise RuntimeError(
                    f"Found {type(i)} in output, which is not a known type. "
                    "If this type holds tensors, you need to register a pytree for it. "
                    "See https://github.com/pytorch/functorch/issues/475 for a brief "
                    "explanation why. If you don't need to register a pytree, please "
                    "leave a comment explaining your use case and we'll make this more "
                    "ergonomic to deal with"
                )
        out_spec.set(spec)
        return flat_out
    return flat_fn, out_spec

def _graph_input_names(gm):
    return [node.name for node in gm.graph.nodes if node.op == "placeholder"]


def _graph_output_names(gm):
    output_node = next(iter(reversed(gm.graph.nodes)))
    assert output_node.op == "output" and len(output_node.args) == 1
    return_args = output_node.args[0]
    return [getattr(return_arg, "name", None) for return_arg in return_args]


def create_graph_signature(
    fx_g: torch.fx.GraphModule,
    fw_metadata: ViewAndMutationMeta,
    in_spec: pytree.TreeSpec,
    out_spec: pytree.TreeSpec,
    *,
    user_args_flat: List[torch.Tensor],
    params_and_buffers_flat: List[torch.Tensor],
    param_names: List[str],
    buffer_names: List[str],
    trace_joint: bool,
    num_user_fw_outs: Optional[int],
    loss_index: Optional[int],
) -> GraphSignature:

    # Retrieve graph input names
    graph_input_names = _graph_input_names(fx_g)
    # Retrieve graph output names
    graph_output_names = _graph_output_names(fx_g)

    num_params = len(param_names)
    num_buffers = len(buffer_names)

    num_params_buffers = num_params + num_buffers
    # We have enough restrictions on the graph (no de-duping, synthetic bases, etc),
    # Such that # graph inps = # user inps + # params + # buffers
    num_user_args = len(graph_input_names) - num_params_buffers

    if trace_joint:
        assert num_user_fw_outs is not None
        num_fw_outs = num_user_fw_outs + fw_metadata.num_mutated_inputs
        backward_output_names = graph_output_names[num_fw_outs:]

        grad_index = itertools.count(0)
        gradients_to_parameters = {
            backward_output_names[next(grad_index)]: param_names[i]
            for i, param in enumerate(params_and_buffers_flat)
            if param.requires_grad
        }

        gradients_to_user_inputs = {
            backward_output_names[next(grad_index)]: graph_input_names[i + len(params_and_buffers_flat)]
            for i, user_input in enumerate(user_args_flat)
            if user_input.requires_grad
        }

        assert len(gradients_to_parameters) + len(gradients_to_user_inputs) == len(
            backward_output_names
        )

        # Check that we have fully accounted for all graph outputs
        backward_signature = BackwardSignature(
            gradients_to_parameters,
            gradients_to_user_inputs,
            graph_output_names[loss_index],
        )
    else:
        backward_signature = None
        num_user_fw_outs = len(graph_output_names) - fw_metadata.num_mutated_inputs

    return GraphSignature.from_tracing_metadata(
        in_spec=in_spec,
        out_spec=out_spec,
        graph_input_names=graph_input_names,
        graph_output_names=graph_output_names,
        view_mutation_metadata=fw_metadata,
        named_parameters=param_names,
        named_buffers=buffer_names,
        num_user_inputs=num_user_args,
        num_user_outputs=num_user_fw_outs,
        loss_index=loss_index,
        backward_signature=backward_signature,
    )

def aot_function(
    fn: Callable,
    fw_compiler: Callable,
    bw_compiler: Optional[Callable] = None,
    partition_fn: Callable = default_partition,
    decompositions: Optional[Dict] = None,
    num_params_buffers: int = 0,
    keep_inference_input_mutations: bool = False,
    inference_compiler: Optional[Callable] = None,
    *,
    # Whether or not to trace with dynamic shapes
    dynamic=False,
    enable_log=True,
) -> Callable:
    """
    Traces the forward and backward graph of :attr:`fn` using torch dispatch
    mechanism, and then compiles the generated forward and backward graphs
    through :attr:`fw_compiler` and :attr:`bw_compiler`.

    :func:`aot_function` traces the forward and backward graph ahead of time,
    and generates a joint forward and backward graph.  :attr:`partition_fn` is
    then used to separate out forward and backward graphs. The partitioner
    function can be used to perform optimizations such as recomputation. One can
    set `decompositions` dictionary to decompose the operators into a sequence
    of core or simpler operators supported by the backend compilers.

    .. warning::
        This API is experimental and likely to change.

    Args:
        fn (Callable): A Python function that takes one ore more arguments. Must
            return one or more Tensors.
        fw_compiler (Callable): A Python function that accepts an Fx graph with
            Aten ops and input args, and returns a Callable that semantically is
            equivalent to the input Fx graph.
        bw_compiler (Optional[Callable]): A Python function that accepts an
            Fx graph with Aten ops and input args, and returns a Callable that
            semantically is equivalent to the input Fx graph.  Default: None
            (when None, it defaults to the :attr:`fw_compiler`)
        partition_fn (Callable): A Python function that takes a joint forward
            and backward graph, and partitions it into separate forward and
            backward graphs.
        decompositions (Dict): A dictionary to define the decomposition of
            larger Aten ops into simpler or core Aten ops.
        inference_compiler (Optional[Callable]): A Python function that accepts an
            Fx graph with Aten ops and input args, and returns a Callable that
            semantically is equivalent to the input Fx graph. inference_compiler is invoked
            if no autograd is needed. Default: None
            (when None, it defaults to the :attr:`fw_compiler`)
    Returns:
        Returns a ``Callable`` that retains the eager behavior of the original
        :attr:`fn`, but with forward and backward graph compiled via
        :attr:`fw_compile` and :attr:`bw_compile`.

    A simple example usage of :func:`aot_function` is as follows. This example
    will print the forward and backward graphs of the function ``fn``

        >>> fn = lambda x : x.sin().cos()
        >>> def print_compile_fn(fx_module, args):
        >>>     print(fx_module)
        >>>     return fx_module
        >>> aot_fn = aot_function(fn, print_compile_fn)
        >>> x = torch.randn(4, 5, requires_grad=True)
        >>> aot_fn(x)
    """

    if bw_compiler is None:
        bw_compiler = fw_compiler
    if inference_compiler is None:
        inference_compiler = fw_compiler
    aot_config = AOTConfig(
        fw_compiler=fw_compiler,
        bw_compiler=bw_compiler,
        inference_compiler=inference_compiler,
        partition_fn=partition_fn,
        decompositions=decompositions,
        num_params_buffers=num_params_buffers,
        aot_id=next(AOT_COUNTER),
        keep_inference_input_mutations=keep_inference_input_mutations,
        dynamic_shapes=dynamic,
        aot_autograd_arg_pos_to_source=None,
        is_export=False,
        no_tangents=False,
        enable_log=enable_log,
    )
    cached_res = None

    @wraps(fn)
    def returned_function(*args, **kwargs):
        nonlocal cached_res
        # Now flatten the tensor args
        flat_args, _ = pytree.tree_flatten((args, kwargs))

        # Compile the function and save it in the cache
        if cached_res is None:
            flat_fn, out_spec = create_tree_flattened_fn(fn, args, kwargs)

            compiled_fn = create_aot_dispatcher_function(
                flat_fn,
                flat_args,
                aot_config,
            )
            cached_res = (compiled_fn, out_spec)

        cached_fn, out_spec = cached_res
        out = cached_fn(flat_args)
        return out_spec.unflatten(out)

    return returned_function


def aot_module(mod: nn.Module, *args, **kwargs) -> nn.Module:
    """
    Traces the forward and backward graph of :attr:`mod` using torch dispatch
    tracing mechanism. It is wrapper function, that underneath uses
    :func:`aot_function` to perform tracing and compilation.

    :func:`aot_module` lifts the parameters and buffers of ``nn.Module`` as inputs
    to a new callable which is then compiled through :func:`aot_function`.

    .. warning::
        This API is experimental and likely to change.

    Args:
        mod (Callable): A ``nn.Module`` module.
        args : args to be passed to :func:`aot_function`
        kwargs : kwargs to be passed to :func:`aot_function`

    Returns:
        Returns a ``nn.Module`` that retains the eager behavior of the original
        :attr:`mod`, but with forward and backward graph compiled.

    """
    # See Note: [Fake Modules and AOTAutograd]
    torch._dynamo.utils.assert_no_fake_params_or_buffers(mod)

    def functional_call(named_params, named_buffers, *args, **kwargs):
        params_and_buffers = {**named_params, **named_buffers}
        return torch.func.functional_call(mod, params_and_buffers, args, kwargs)

    named_params = dict(mod.named_parameters(remove_duplicate=False))
    named_buffers = dict(mod.named_buffers(remove_duplicate=False))
    compiled_f = aot_function(
        functional_call, num_params_buffers=len(named_params) + len(named_buffers), *args, **kwargs
    )

    class AOTModule(nn.Module):
        def __init__(self):
            super().__init__()
            self.orig_module = mod

        def forward(self, *args, **kwargs):
            return compiled_f(
                named_params,
                named_buffers,
                *args,
                **kwargs,
            )

    return AOTModule()


def aot_module_simplified(
    mod: nn.Module,
    args,
    fw_compiler: Callable,
    bw_compiler: Optional[Callable] = None,
    partition_fn: Callable = default_partition,
    decompositions: Optional[Dict] = None,
    keep_inference_input_mutations=False,
    inference_compiler: Optional[Callable] = None,
) -> nn.Module:
    """
    This is the simplified or low overhead version of aot_module. For frontends
    like TorchDynamo, the input functions/modules to AOT are static and have
    unpacked inputs/outputs. This gives us an opportunity to remove the
        (1) pytree overhead to parse inputs/outputs,
        (2) AOT Autograd cache,
        (3) Reading of params/buffers in every forward call

    :func:`aot_module_simplified` removes these overheads.
    """

    params = {
        **dict(mod.named_parameters(remove_duplicate=False)),
        **dict(mod.named_buffers(remove_duplicate=False)),
    }
    params_flat, params_spec = pytree.tree_flatten(params)
    params_flat = list(params_flat)
    params_len = len(params_flat)

    functional_call = create_functional_call(mod, params_spec, params_len)

    if bw_compiler is None:
        bw_compiler = fw_compiler
    if inference_compiler is None:
        inference_compiler = fw_compiler

    seen_sources = set()

    full_args = []
    # First, the params
    full_args.extend(params_flat)

    if torch._guards.TracingContext.get():
        torch._guards.TracingContext.get().params_flat = params_flat

    aot_autograd_arg_pos_to_source = None
    # Then, the params 1:1 mapped sources, if relevant.
    if hasattr(mod, "_param_name_to_source"):
        aot_autograd_arg_pos_to_source = []
        # We now know this came from dynamo, and (1) we care about guards,
        # so setting up aot_autograd_arg_pos_to_source for downstream dedup guards
        # can now be done safely. (2) Dynamo logic protects the 1:1 sizing below.
        for name in params.keys():
            assert name in mod._param_name_to_source, f"{name} not found."
            source = mod._param_name_to_source[name]
            assert source not in seen_sources, source
            seen_sources.add(source)
            aot_autograd_arg_pos_to_source.append(source)

    # Next, the input args
    full_args.extend(args)

    if hasattr(mod, "graph"):
        # Non dynamo entrypoints can get to here...
        for i, node in enumerate(mod.graph.nodes):
            if node.op == "placeholder":
                if hasattr(node, "_dynamo_source"):
                    # ... but not here!
                    if aot_autograd_arg_pos_to_source is None:
                        aot_autograd_arg_pos_to_source = []
                    source = node._dynamo_source
                    assert source not in seen_sources, source
                    seen_sources.add(source)
                    aot_autograd_arg_pos_to_source.append(source)

    if aot_autograd_arg_pos_to_source is not None:
        assert len(full_args) == len(aot_autograd_arg_pos_to_source)

    dynamic_shapes = False
    for x in full_args:
        if isinstance(x, FakeTensor):
            dynamic_shapes = x.fake_mode.shape_env is not None
            break

    aot_config = AOTConfig(
        fw_compiler=fw_compiler,
        bw_compiler=bw_compiler,
        inference_compiler=inference_compiler,
        partition_fn=partition_fn,
        decompositions=decompositions,
        num_params_buffers=params_len,
        aot_id=next(AOT_COUNTER),
        keep_inference_input_mutations=keep_inference_input_mutations,
        dynamic_shapes=dynamic_shapes,
        aot_autograd_arg_pos_to_source=aot_autograd_arg_pos_to_source,
        is_export=False,
        no_tangents=False,
    )

    with compiled_autograd.disable():
        compiled_fn = create_aot_dispatcher_function(
            functional_call,
            full_args,
            aot_config,
        )

    # TODO: There is something deeply wrong here; compiled_fn running with
    # the boxed calling convention, but aot_module_simplified somehow
    # historically returned a function that was not the boxed calling
    # convention.  This should get fixed...
    def forward(*runtime_args):
        full_args = []
        full_args.extend(params_flat)
        full_args.extend(runtime_args)
        return compiled_fn(full_args)

    # Just for convenience
    forward.zero_grad = mod.zero_grad
    forward.named_parameters = mod.named_parameters
    forward.named_buffers = mod.named_buffers

    return forward

def aot_export_module(
    mod: nn.Module,
    args,
    *,
    decompositions: Optional[Dict] = None,
    # If true, we'll return a joint forward-backward graph,
    # As well as metadata on the loss + gradients in the backward.
    trace_joint: bool,
    # If trace_joint is True, we expect your module to return a scalar loss.
    # Your module can return multiple outputs, so you must specify which output the loss is.
    output_loss_index: Optional[int] = None,
) -> Tuple[torch.fx.GraphModule, GraphSignature]:
    """
    This function takes in a module, and returns:
    (1) an FX graph that can be exported
    (2) some metadata about the graph

    If `trace_joint=True` we will return a joint graph of the forward + backward.

    The traced FX graph will have the following properties compared to the original module:
    (1) Inputs and outputs to the module will be pytree-flattened
    (2) Parameters and buffers on the module will be lifted into graph inputs,
        graph_inputs = (*parameters, *buffers, *user_inputs)
    (3) The graph will be fully functionalized
    (4) Any input mutations will be converted into additional outputs in the graph,
        meaning whoever calls this graph is responsible for applying the mutations
        back to the original inputs.
    (5) If is_joint is provided the graph will return parameter gradients in addition to user outputs.
        The graph output will look like:
        graph_outputs = (*updated_inputs, *user_outputs, *param_gradients)

    There are also several restrictions on what modules can use this API. In particular:
    (1) If trace_joint is specified, we expect the loss function to be **fused**
        into the module forward. One of the outputs to the forward must be a scalar loss,
        which is specified with `output_loss_index`.
        All other outputs to the forward are presumed to not require gradients.
    (2) This API cannot capture optimizers (although in theory we could build an API for this).
    (3) Metadata mutations on params/buffers/inputs are banned.
    (4) Data mutations on anything that requires gradients are banned (parameters)
    (5) If an input is mutated, it is not allowed to alias any other inputs.
    (6) Parameters must not be duplicated.
    """
    named_parameters = dict(mod.named_parameters(remove_duplicate=False))
    named_buffers = dict(mod.named_buffers(remove_duplicate=False))
    params_and_buffers = {
        **dict(named_parameters),
        **dict(named_buffers),
    }
    params_and_buffers_flat, params_spec = pytree.tree_flatten(params_and_buffers)
    params_and_buffers_flat = tuple(params_and_buffers_flat)
    params_len = len(params_and_buffers_flat)

    functional_call = create_functional_call(mod, params_spec, params_len)

    num_fw_outs = None

    if trace_joint:
        # This helper effectively just adds some extra asserts about what the backward will look like:
        # Outputs must include a scalar loss, that we compute gradients w.r.t.
        # We don't compute gradients w.r.t. anything else: so just in case we detach()
        # and other output tensors.
        def fn_to_trace(*args):
            nonlocal num_fw_outs
            out = functional_call(*args)
            if output_loss_index is None:
                raise RuntimeError("""\
If trace_joint=Trueit is required that one of your forward outputs must be a scalar loss.
You must specify the which (index) output is the loss with output_loss_index.""")
            if isinstance(out, (torch.Tensor)):
                out = (out,)
            if not isinstance(out, (tuple, list)):
                raise RuntimeError(f"Expected forward output to be either a tensor or a list/tuple of tensors. found {type(out)}")

            for i, o in enumerate(out):
                # We only want to create a backward graph w.r.t. the loss that the user passed in.
                # This implies that every other output should not require gradients.
                # Instead of making this an error (and forcing the user to detach all other outputs
                # of their forward),
                # we'll automatically detach them here.
                if o.requires_grad and i != output_loss_index:
                    raise RuntimeError(f"""\
Found an output of the forward that requires gradients, that was not the scalar loss.
We require all outputs to the forward that are not the scalar loss to not require gradient,
because we will only compute a backward graph against the scalar loss.
You can fix this by calling .detach() on each of your forward outputs that is not the loss.
You specified that output index {output_loss_index} is the loss, but we found that
the output at index {i} requires gradients.""")
            out_loss = out[output_loss_index]
            num_fw_outs = len(out)
            if not out_loss.requires_grad:
                raise RuntimeError(f"""\
The output at index {output_loss_index} was marked as the loss, but it does not require gradients""")
            if out_loss.numel() != 1:
                raise RuntimeError(f"""\
We require the output marked as the loss (at index {output_loss_index}) to be a scalar, but it has shape {out_loss.shape}""")
            return out
        ctx = nullcontext
    else:
        # Run under no_grad, so our tracing machinery only traces an inference graph.
        ctx = torch.no_grad
        fn_to_trace = functional_call

    full_args = []
    # First, the params
    # NB: It is REQUIRED that parameters come first, Inductor infers "fixed"
    # parameters by looking at the difference in parameter count outside
    # and inside AOTAutograd, and assumes the prefix of arguments are fixed
    # arguments
    full_args.extend(params_and_buffers_flat)
    # Next, the input args
    full_args.extend(args)

    with ctx():
        fx_g, metadata, in_spec, out_spec = _aot_export_function(
            fn_to_trace,
            full_args,
            decompositions=decompositions,
            num_params_buffers=params_len,
            no_tangents=True,
        )
    if trace_joint:
        def flattened_joint(*args):
            # The idea here is that the joint graph that AOTAutograd creates has some strict properties:
            # (1) It accepts two arguments (primals, tangents), and pytree_flattens them
            # (2) It returns a tuple of (fw_outs, gradients)
            # This is a very useful convention for anyone who wants to partition the joint graph
            # into a separate forward and backward graph.
            # However,
            # (1) for people exporting a single joint graph, it would be preferable not to have
            #     any pytrees in the graph.
            # (2) We are guaranteed in the aot_export_module case that the forward outputs a loss,
            #     and there are therefore no tangents that are needed to run the joint graph.
            # (3) AOTAutograd creates a grad_input for every input in the forward,
            #     including None's for inputs that are not grad-requiring tensors.
            #     we don't want these in our export graph.
            #     and there are therefore no tangents that are needed to run the joint graph.
            # This function "fixes" both of the above by removing any tangent inputs,
            # and removing pytrees from the original FX graph.
            fake_tangents = [None for _ in range(metadata.num_outputs + metadata.num_mutated_inputs)]
            fw_outs, gradients = fx_g(args, fake_tangents)
            assert len(gradients) == len(args)
            output_gradients = []
            for i, (a, grad) in enumerate(zip(args, gradients)):
                if isinstance(a, torch.Tensor) and a.requires_grad:
                    assert grad is not None, """\
Found a parameter that did not receive a gradient.
"This is most likely a bug, but if this needs to be supported please comment on this Github issue:
https://github.com/pytorch/pytorch/issues/101192
"""
                    output_gradients.append(grad)
                else:
                    assert grad is None
            return *fw_outs, *output_gradients
        fx_g = make_fx(flattened_joint)(*full_args)

    user_args_flat, _ = pytree.tree_flatten(args)
    return fx_g, create_graph_signature(
        fx_g,
        metadata,
        in_spec,
        out_spec,
        user_args_flat=user_args_flat,
        params_and_buffers_flat=params_and_buffers_flat,
        param_names=list(named_parameters.keys()),
        buffer_names=list(named_buffers.keys()),
        trace_joint=trace_joint,
        num_user_fw_outs=num_fw_outs,
        loss_index=output_loss_index,
    )

def aot_export_joint_simple(
    func: Callable,
    args,
    *,
    trace_joint: bool,
    # It looks like the main consequence of this API is that for dynamic shapes,
    # it will assume that parms/buffers are static.
    # With the new inferred dynamic shapes API, maybe this doesn't matter?
    num_params_buffers: int = 0,
    decompositions: Optional[Dict] = None,
) -> torch.fx.GraphModule:
    """
    A simplified version of export. Used by higher order operators.

    This function makes a high-level "no calling convention changes" guarantee:
    - If no inputs require grad (so we export an inference graph),
      there are *no* calling convention change between the exported graph, and "func".
    - If at least one input requires grad (so we trace out and export a joint fw-bw graph),
      Then if you were partition the graph into a separate forward and backward graph,
      The forward graph will have no calling convention changes compared to "func".

    The above also relies on some strong restrictions around which functions this API accepts:
    (1) `args` cannot contain any pytrees (they must have been pytree_flattened already)
    (2) `func` cannot mutate any inputs
    (3) The outputs of `func` cannot alias any inputs.

    Note: this function is only lightly tested today. It will probably be tested more heavily by higher order ops.
    """
    if trace_joint:
        ctx = nullcontext
    else:
        # Run under no_grad, so our tracing machinery only traces an inference graph.
        ctx = torch.no_grad

    with ctx():
        fx_g, metadata, in_spec, out_spec = _aot_export_function(
            func,
            args,
            decompositions=decompositions,
        )
    # At this point, we can just directly return the (joint or inference graph) that we traced.
    # First though: a bunch of assertions to make sure that our graph doesn't require
    # any calling convention changes compared to the original function.
    # These restrictions are *in addition to* the general restrictions on export.

    # No input mutations
    if len([x for x in metadata.input_info if x.mutates_data or x.mutates_metadata]) != 0:
        raise RuntimeError(f"aot_export_joint_simple does not support input mutations. {str(metadata)}")
    # No output aliasing
    if len([x for x in metadata.output_info if x.output_type != OutputType.non_alias]) != 0:
        raise RuntimeError(f"aot_export_joint_simple does not support outputs that alias inputs. {str(metadata)}")
    # No pytrees
    if type(in_spec) == pytree.LeafSpec:
        raise RuntimeError(f"aot_export_joint_simple requires inputs to be a single list/tuple. in_spec={str(in_spec)}")
    if len([x for x in in_spec.children_specs if type(x) != pytree.LeafSpec]) != 0:
        raise RuntimeError(f"aot_export_joint_simple requires individual inputs not to be pytrees. in_spec={str(in_spec)}")
    if type(out_spec) == pytree.LeafSpec:
        raise RuntimeError(f"aot_export_joint_simple requires outputs to be a single list/tuple. out_spec={str(out_spec)}")
    if len([x for x in out_spec.children_specs if type(x) != pytree.LeafSpec]) != 0:
        raise RuntimeError(f"aot_export_joint_simple requires individual outputs not to be pytrees. out_spec={str(out_spec)}")
    # TODO: we might have to temporarily patch config.functionalize_rng
    # so that it doesn't run when we're exporting a higher order op.

    if config.debug_assert:
        # Smoke test that after partitioning, we can run the forward without any calling convention changes.
        fw_module, bw_module = aot_config.default_partition(
            fx_g, args, num_fwd_outputs=len(fw_metadata.output_infos)
        )
        # Attempt to run the fw_module with the original user inputs
        fake_mode = detect_fake_mode(args)
        if fake_mode is None:
            fake_mode = FakeTensorMode()
        with fake_mode:
            fw_module(*args)
    return fx_g

# Private for now because we aren't providing a contract on what to return
# for joint graphs (we could when there's a clearer use case)
# In the future, we may need to add more export API's that provide their own strong guarantees.
# This is meant as a general helper function for handling various export-y use cases.
def _aot_export_function(
    func: Callable,
    args,
    *,
    num_params_buffers: int = 0,
    decompositions: Optional[Dict] = None,
    # If we're exporting a joint graph and we don't want any tangent inputs in the graph
    # (because we are backpropping through a scalar 1 loss),
    # we need to explicitly specify not to include tangents in the graph.
    # It's not enough just to check that our tangent is a scalar, since we also
    # need to know if it is a 1 (no need to make it a graph input), or something else
    # (requiring it to be a graph input).
    # We don't know this info at trace time though, so we need to make it an explicit config.
    no_tangents: bool = False,
) -> Tuple[torch.fx.GraphModule, ViewAndMutationMeta, pytree.TreeSpec, pytree.TreeSpec]:
    dynamic_shapes = False
    for x in args:
        if isinstance(x, FakeTensor):
            dynamic_shapes = x.fake_mode.shape_env is not None
            break

    flat_fn, out_spec = create_tree_flattened_fn(func, args)
    flat_args, in_spec = pytree.tree_flatten(args)

    # The export use case doesn't care about several bits of AOTConfig
    # (1) compilers (we just export the graph)
    # (2) partitioners (export is only full graph, user can partition themselves)
    aot_config = AOTConfig(
        fw_compiler=None,
        bw_compiler=None,
        inference_compiler=None,
        partition_fn=None,
        decompositions=decompositions,
        num_params_buffers=num_params_buffers,
        aot_id=next(AOT_COUNTER),
        # For now there's no use case involving keeping input mutations in the graph
        # (which we can only do in the inference case anyway).
        # We can add this later if we need to.
        keep_inference_input_mutations=False,
        dynamic_shapes=dynamic_shapes,
        aot_autograd_arg_pos_to_source=None,
        is_export=True,
        no_tangents=no_tangents,
    )

    fx_g, meta = create_aot_dispatcher_function(
        flat_fn,
        flat_args,
        aot_config,
    )
    return fx_g, meta, in_spec, out_spec.spec


compiled_function = aot_function
compiled_module = aot_module<|MERGE_RESOLUTION|>--- conflicted
+++ resolved
@@ -534,14 +534,6 @@
         assert is_fake(self.original_subclass)
 
 
-def _is_mutation_recorded_in_the_graph(input_info: InputAliasInfo):
-    return input_info.mutates_data and not input_info.mutates_metadata and not m.requires_grad
-
-
-def _is_mutation_reflected_in_the_runtime(input_info: InputAliasInfo):
-    return (input_info.mutates_data or input_info.mutates_metadata) and not _is_mutation_recorded_in_the_graph(input_inf)
-
-
 # This class encapsulates all aliasing + mutation info we need about the forward graph
 # See a more detailed overview of the edge case handling at
 # https://docs.google.com/document/d/19UoIh_SVrMy_b2Sx5ZaeOJttm6P0Qmyss2rdBuyfoic/edit
@@ -614,13 +606,19 @@
     def __post_init__(self):
         mutated_inp_indices = [
             i for i, m in enumerate(self.input_info)
-            if _check_if_mutation_will_be_returned_in_runtime(m, self.keep_input_mutations, self.is_train)
+            if m.mutates_data or m.mutates_metadata
         ]
 
         mutated_inp_runtime_indices = [
             i for i, m in enumerate(self.input_info)
-            if _check_if_mutation_will_be_returned_in_runtime(m, self.keep_input_mutations, self.is_train)
+            if _check_if_mutation_will_be_returned_in_runtime(m, self.keep_input_mutations, self.is_train) and not self.is_subclass
         ]
+
+        mutated_graph_handled_indices = [
+            i for i, m in enumerate(self.input_info)
+            if _check_if_mutation_can_be_handled_in_fw_graph(m, self.keep_input_mutations, self.is_train) and not self.is_subclass
+        ]
+        self.mutated_graph_handled_indices = mutated_graph_handled_indices
 
         aliased_out_indices = [
             i
@@ -671,14 +669,9 @@
         self.num_outputs_aliased = (
             self.num_outputs_aliased_to_inputs + self.num_outputs_aliased_to_intermediates
         )
-        if not self.is_subclass and self.keep_input_mutations and self.is_train:
-            self.num_mutated_data_inputs = len(
-                [x for x in self.input_info if x.mutates_data and x.requires_grad]
-            )
-        else:
-            self.num_mutated_data_inputs = len(
-                [x for x in self.input_info if x.mutates_data]
-            )
+        self.num_mutated_data_inputs = len(
+            [x for x in self.input_info if x.mutates_data]
+        )
 
         self.num_mutated_metadata_inputs = len(
             [
@@ -715,7 +708,7 @@
         self.num_outputs_rng_offset = 1 if self.is_rng_op_functionalized else 0
 
         # Our forward() returns both (mutated_inputs, outputs, output_intermediate_bases, saved_tensors, saved_symints)
-        self.num_forward_returns = self.num_mutated_inputs + self.num_outputs + self.num_intermediate_bases
+        self.num_forward_returns = len(self.mutated_inp_runtime_indices) + self.num_outputs + self.num_intermediate_bases
         # In case of functionalization of rng ops, the fw_module returns one
         # additional output for rng offset. This rng offset is used right
         # away to advance the rng state, and is not passed on to the raw
@@ -1103,10 +1096,15 @@
                     mutates_metadata = has_metadata_mutation(f_arg)
                 # Only track requires_grad info on *mutated* inputs,
                 # because they show up in the autograd.Function.forward as outputs
-<<<<<<< HEAD
+                mutations_hidden_from_autograd = are_all_mutations_hidden_from_autograd(f_arg)
 
                 if keep_input_mutations and is_train:
                     if not((mutates_data and not mutates_metadata) and not f_arg.requires_grad):
+                        input_requires_grad_info.append(
+                            isinstance(f_arg, torch.Tensor) and f_arg.requires_grad
+                        )
+                elif keep_input_mutations:
+                    if mutates_metadata:
                         input_requires_grad_info.append(
                             isinstance(f_arg, torch.Tensor) and f_arg.requires_grad
                         )
@@ -1114,12 +1112,6 @@
                     input_requires_grad_info.append(
                         isinstance(f_arg, torch.Tensor) and f_arg.requires_grad
                     )
-=======
-                input_requires_grad_info.append(
-                    isinstance(f_arg, torch.Tensor) and f_arg.requires_grad
-                )
-                mutations_hidden_from_autograd = are_all_mutations_hidden_from_autograd(f_arg)
->>>>>>> 5b333f12
             else:
                 mutates_data = False
                 mutates_metadata = False
@@ -1129,12 +1121,8 @@
                 is_leaf=isinstance(arg, torch.Tensor) and safe_is_leaf(arg),
                 mutates_data=mutates_data,
                 mutates_metadata=mutates_metadata,
-<<<<<<< HEAD
-                requires_grad=isinstance(f_arg, torch.Tensor) and f_arg.requires_grad,
-=======
                 mutations_hidden_from_autograd=mutations_hidden_from_autograd,
                 requires_grad=isinstance(f_arg, torch.Tensor) and f_arg.requires_grad
->>>>>>> 5b333f12
             ))
 
         # If a function involves creating a tensor, and returning a view of it, such that its _base is the intermediate,
@@ -1284,17 +1272,11 @@
         # Our autograd.Function.forward returns both mutated inputs and outputs,
         # so we need grad info on all of them.
         requires_grad_info = input_requires_grad_info + output_requires_grad_info
-        # TODO (tmanlaibaatar) figure out why we can't just collapse this branch
-        if keep_input_mutations and is_train:
-            total_runtime_inps = len([
-                x for x in input_info
-                if _check_if_mutation_will_be_returned_in_runtime(x, keep_input_mutations, is_train)
-            ])
-            assert len(requires_grad_info) == len(output_info) + total_runtime_inps
-        else:
-            assert len(requires_grad_info) == len(output_info) + len(
-                [x for x in input_info if (x.mutates_data or x.mutates_metadata)]
-            )
+        total_runtime_inps = len([
+            x for x in input_info
+            if _check_if_mutation_will_be_returned_in_runtime(x, keep_input_mutations, is_train)
+        ])
+        assert len(requires_grad_info) == len(output_info) + total_runtime_inps
 
         # See Note [AOT Autograd: Views to avoid tangents aliasing inputs]
         def view_avoid_dupes_with_primals(t):
@@ -1542,8 +1524,7 @@
         return t
     if idx in meta.mutated_inp_indices:
         if meta.is_train and meta.keep_input_mutations and not meta.input_info[idx].requires_grad:
-            # TODO (tmanlaibaatar)
-            pass
+            return t
         # We only need to bother cloning mutated inputs that participate in autograd.
         mutated_inp_idx = meta.mutated_inp_indices.index(idx)
         assert meta.input_info[idx].requires_grad == meta.requires_grad_info[mutated_inp_idx]
@@ -1607,18 +1588,11 @@
         outs = list(outs)
         assert len(meta.output_info) == len(outs)
 
-        if meta.is_train and meta.keep_input_mutations:
-            mutated_inputs_to_return = [
-                x
-                for (i, x) in enumerate(args_maybe_cloned)
-                if _check_if_mutation_will_be_returned_in_runtime(meta.input_info[i], meta.keep_input_mutations, meta.is_train)
-            ]
-        else:
-            mutated_inputs_to_return = [
-                x
-                for (i, x) in enumerate(args_maybe_cloned)
-                if (meta.input_info[i].mutates_metadata or meta.input_info[i].mutates_data)
-            ]
+        mutated_inputs_to_return = [
+            x
+            for (i, x) in enumerate(args_maybe_cloned)
+            if i in meta.mutated_inp_runtime_indices
+        ]
 
         intermediate_bases = []
         for i, (o, info) in enumerate(zip(outs, meta.output_info)):
@@ -2184,8 +2158,12 @@
     return actual_aliased_indices
 
 
-def _check_if_mutation_can_be_handled_in_fw_graph(input_info: InputAliasInfo):
-    return input_info.mutates_data and not input_info.mutates_metadata and not input_info.requires_grad
+def _check_if_mutation_can_be_handled_in_fw_graph(input_info: InputAliasInfo, keep_input_mutations: bool, is_train: bool):
+    if keep_input_mutations and is_train:
+        return input_info.mutates_data and not input_info.mutates_metadata and not input_info.requires_grad
+    if keep_input_mutations:
+        return input_info.mutates_data and not input_info.mutates_metadata
+    return False
 
 
 def _check_if_mutation_will_be_returned_in_runtime(input_info: InputAliasInfo, keep_input_mutations: bool, is_train: bool):
@@ -2193,12 +2171,9 @@
         if is_train:
             return (
                 (input_info.mutates_data or input_info.mutates_metadata) and
-                not _check_if_mutation_can_be_handled_in_fw_graph(input_info)
+                not _check_if_mutation_can_be_handled_in_fw_graph(input_info, keep_input_mutations, is_train)
             )
-        return (
-            ((input_info.mutates_data or input_info.mutates_metadata) and input_info.requires_grad) or
-            (input_info.mutates_metadata and not input_info.requires_grad)
-        )
+        return input_info.mutates_metadata
     else:
         return input_info.mutates_data or input_info.mutates_metadata
 
@@ -2527,20 +2502,10 @@
         # requires_grad_info consists of (mutated_inputs, forward_outputs).
         # For any mutated inputs that correspond to aliased inputs,
         # Need to replace them with their mutated synthetic base
-        if m.keep_input_mutations and m.is_train:
-            if (inpt_info.mutates_data or inpt_info.mutates_metadata) and inpt_info.requires_grad:
-                input_info_filtered = [
-                    i for i in m.input_info
-                    if not _check_if_mutation_can_be_handled_in_fw_graph(i)
-                ]
-                for x in outer_indices:
-                    assert m.requires_grad_info[x] == input_info_filtered[x].requires_grad
-                mutated_inp_require_grad_info.append(any(input_info_filtered[x].requires_grad for x in outer_indices))
-        else:
-            if (inpt_info.mutates_data or inpt_info.mutates_metadata):
-                for x in outer_indices:
-                    assert m.requires_grad_info[x] == m.input_info[x].requires_grad
-                mutated_inp_require_grad_info.append(any(m.input_info[x].requires_grad for x in outer_indices))
+        if _check_if_mutation_will_be_returned_in_runtime(inpt_info, m.keep_input_mutations, m.is_train):
+            for x in outer_indices:
+                assert m.requires_grad_info[x] == m.input_info[x].requires_grad
+            mutated_inp_require_grad_info.append(any(m.input_info[x].requires_grad for x in outer_indices))
 
 
 
@@ -2554,14 +2519,10 @@
     ]
 
     # grab the original requires grad info on the outputs, except the ones from the mutated inputs
-    # TODO (tmanlaibaatar) figure out why we can't just collapse this branch
-    if m.keep_input_mutations and m.is_train:
-        num_original_input_data_mutations = len([
-            x for x in m.input_info
-            if _check_if_mutation_will_be_returned_in_runtime(x, m.keep_input_mutations, m.is_train)
-        ])
-    else:
-        num_original_input_data_mutations = len([x for x in m.input_info if x.mutates_data or x.mutates_metadata])
+    num_original_input_data_mutations = len([
+        x for x in m.input_info
+        if _check_if_mutation_will_be_returned_in_runtime(x, m.keep_input_mutations, m.is_train)
+    ])
 
     output_grad_info = [x.requires_grad for x in m.output_info]
     assert output_grad_info == m.requires_grad_info[num_original_input_data_mutations:]
@@ -2985,11 +2946,10 @@
             is_train=fw_metadata.is_train,
             num_params_buffers=aot_config.num_params_buffers,
         )(*flat_args_with_synthetic_bases)
-        if not (fw_metadata.keep_input_mutations and fw_metadata.is_train):
-            assert ref_fw_metadata == fw_metadata_updated, (
-                f'ref_metadata={pprint.pformat(partial_asdict(ref_fw_metadata))}, '
-                f'\nactual_metadata={pprint.pformat(partial_asdict(fw_metadata_updated))}'
-            )
+        assert ref_fw_metadata == fw_metadata_updated, (
+            f'ref_metadata={pprint.pformat(partial_asdict(ref_fw_metadata))}, '
+            f'\nactual_metadata={pprint.pformat(partial_asdict(fw_metadata_updated))}'
+        )
 
     compiled_fn = compiler_fn(wrapped_flat_fn, flat_args_with_synthetic_bases, aot_config, fw_metadata=fw_metadata_updated)
 
@@ -3077,12 +3037,11 @@
                 )
 
         num_mutated_inps = runtime_metadata.num_mutated_inputs
+        num_mutated_runtime_inps = len(runtime_metadata.mutated_inp_runtime_indices)
         num_metadata_mutated_inps = runtime_metadata.num_mutated_metadata_inputs
         num_intermediate_bases = runtime_metadata.num_intermediate_bases
 
         if keep_input_mutations:
-            # TODO (tmanlaibaatar) this check seems like it can be simplified if we reason through indices
-            # well
             if not trace_joint:
                 assert (
                     len(all_outs)
@@ -3092,21 +3051,16 @@
                     len(runtime_metadata.mutated_inp_runtime_indices) == num_metadata_mutated_inps
                 )
             else:
-                num_graph_handled = len(
-                    [
-                        i for i in runtime_metadata.input_info
-                        if _check_if_mutation_can_be_handled_in_fw_graph(i)
-                    ]
-                )
+                num_graph_handled = len(runtime_metadata.mutated_graph_handled_indices)
                 # We return graph handled inputs in CompiledFunction.forward as we marked them with mark_dirty
                 if num_graph_handled > 0:
                     all_outs = all_outs[:-num_graph_handled]
                 assert (
                     len(all_outs)
-                    == num_mutated_inps + runtime_metadata.num_outputs + num_intermediate_bases
+                    == num_mutated_runtime_inps + runtime_metadata.num_outputs + num_intermediate_bases
                 )
                 assert (
-                    len(runtime_metadata.mutated_inp_runtime_indices) == num_mutated_inps
+                    len(runtime_metadata.mutated_inp_runtime_indices) == num_mutated_runtime_inps
                 )
 
         else:
@@ -3214,7 +3168,7 @@
                 else:
                     o_ = o
                 assert (
-                    runtime_metadata.requires_grad_info[runtime_metadata.num_mutated_inputs + i]
+                    runtime_metadata.requires_grad_info[len(runtime_metadata.mutated_inp_runtime_indices) + i]
                     ==
                     runtime_metadata.output_info[i].requires_grad
                 )
@@ -3626,7 +3580,7 @@
         fw_metadata.traced_tangents,
     )
 
-    assert len(fw_metadata.requires_grad_info) == fw_metadata.num_mutated_inputs + fw_metadata.num_outputs
+    assert len(fw_metadata.requires_grad_info) == len(fw_metadata.mutated_inp_runtime_indices) + fw_metadata.num_outputs
     joint_inputs = (flat_args, traced_tangents)
 
     fn_prepared_for_autograd = fn_prepped_for_autograd(
@@ -3691,6 +3645,7 @@
                 + inner_meta.num_outputs
                 + inner_meta.num_intermediate_bases
                 + inner_meta.num_outputs_rng_offset
+                - len(inner_meta.mutated_graph_handled_indices)
             )
             fw_module, bw_module = aot_config.partition_fn(
                 fx_g, joint_inputs, num_fwd_outputs=num_inner_fwd_outputs
@@ -3897,11 +3852,9 @@
             args = deduped_flat_tensor_args
 
             marked_dirty_inps = []
-            if fw_metadata.keep_input_mutations and fw_metadata.is_train:
-                for ix, i in enumerate(deduped_flat_tensor_args):
-                    if _check_if_mutation_can_be_handled_in_fw_graph(fw_metadata.input_info[ix]):
-                        ctx.mark_dirty(i)
-                        marked_dirty_inps.append(i)
+            for i in fw_metadata.mutated_graph_handled_indices:
+                ctx.mark_dirty(deduped_flat_tensor_args[i])
+                marked_dirty_inps.append(deduped_flat_tensor_args[i])
 
             if CompiledFunction.metadata.is_rng_op_functionalized:
                 # Add the seed and offset to args
@@ -4031,38 +3984,33 @@
             # and we filter them out here before passing the remaining grad_outputs into the compiled backward.
             num_mutated_inps = CompiledFunction.metadata.num_mutated_inputs
             num_intermediate_bases = CompiledFunction.metadata.num_intermediate_bases
+            num_graph_handled_inputs = len(CompiledFunction.metadata.mutated_graph_handled_indices)
             expected_grad_outs = (
-                CompiledFunction.metadata.num_outputs + num_mutated_inps + num_intermediate_bases
+                CompiledFunction.metadata.num_outputs + num_mutated_inps + num_intermediate_bases - num_graph_handled_inputs
             )
 
-            if fw_metadata.keep_input_mutations and fw_metadata.is_train:
-                num_graph_handled_inputs = len(
-                    [
-                        i for i in fw_metadata.input_info
-                        if _check_if_mutation_can_be_handled_in_fw_graph(i)
-                    ]
-                )
-                if num_graph_handled_inputs > 0:
-                    flat_args = flat_args[:-num_graph_handled_inputs]
+            if num_graph_handled_inputs > 0:
+                flat_args = flat_args[:-num_graph_handled_inputs]
             else:
                 flat_args = flat_args[:]
             assert len(flat_args) == expected_grad_outs
             out_info = CompiledFunction.metadata.output_info
 
+            num_mutated_inps_returned = num_mutated_inps - num_graph_handled_inputs
+            assert num_mutated_inps_returned == len(CompiledFunction.metadata.mutated_inp_runtime_indices)
+
             inp_tangents, out_tangents, intermediate_base_tangents = (
-                flat_args[0:num_mutated_inps],
-                flat_args[num_mutated_inps:num_mutated_inps + CompiledFunction.metadata.num_outputs],
-                flat_args[num_mutated_inps + CompiledFunction.metadata.num_outputs:],
+                flat_args[0:num_mutated_inps_returned],
+                flat_args[num_mutated_inps_returned:num_mutated_inps_returned + CompiledFunction.metadata.num_outputs],
+                flat_args[num_mutated_inps_returned + CompiledFunction.metadata.num_outputs:],
             )
             # input_info contains info on *every* input,
             # But in the backward(), we are only given grad outputs for every mutated input
             # We then need to filter out the grad outputs that correspond to metadata-only mutations or don't require grad
-            mutated_inp_indices = CompiledFunction.metadata.mutated_inp_indices
             input_info = CompiledFunction.metadata.input_info
-            assert len(inp_tangents) == len(mutated_inp_indices)
             inp_tangents_filtered = [
                 x
-                for x, info_idx in zip(inp_tangents, mutated_inp_indices)
+                for x, info_idx in zip(inp_tangents, CompiledFunction.metadata.mutated_inp_runtime_indices)
                 if input_info[info_idx].mutates_data and input_info[info_idx].requires_grad
             ]
             # We also need to filter out grad outputs that correspond to outputs aliasing inputs/intermediates
