#!/usr/bin/env python3

# Copyright (c) Facebook, Inc. and its affiliates.
# All rights reserved.
#
# This source code is licensed under the BSD-style license found in the
# LICENSE file in the root directory of this source tree.

import abc
import time
import warnings
from collections import namedtuple
from functools import wraps
from typing import Dict, Optional

__all__ = ['MetricsConfig', 'MetricHandler', 'ConsoleMetricHandler', 'NullMetricHandler', 'MetricStream',
           'configure', 'getStream', 'prof', 'profile', 'put_metric', 'publish_metric', 'get_elapsed_time_ms',
           'MetricData']

MetricData = namedtuple("MetricData", ["timestamp", "group_name", "name", "value"])


class MetricsConfig:
    __slots__ = ["params"]

    def __init__(self, params: Optional[Dict[str, str]] = None):
        self.params = params
        if self.params is None:
            self.params = {}


class MetricHandler(abc.ABC):
    @abc.abstractmethod
    def emit(self, metric_data: MetricData):
        pass


class ConsoleMetricHandler(MetricHandler):
    def emit(self, metric_data: MetricData):
        print(
            f"[{metric_data.timestamp}][{metric_data.group_name}]: {metric_data.name}={metric_data.value}"
        )


class NullMetricHandler(MetricHandler):
    def emit(self, metric_data: MetricData):
        pass


class MetricStream:
    def __init__(self, group_name: str, handler: MetricHandler):
        self.group_name = group_name
        self.handler = handler

    def add_value(self, metric_name: str, metric_value: int):
        self.handler.emit(
            MetricData(time.time(), self.group_name, metric_name, metric_value)
        )


_metrics_map = {}
_default_metrics_handler: MetricHandler = NullMetricHandler()


# pyre-fixme[9]: group has type `str`; used as `None`.
def configure(handler: MetricHandler, group: Optional[str] = None):
    if group is None:
        global _default_metrics_handler
        # pyre-fixme[9]: _default_metrics_handler has type `NullMetricHandler`; used
        #  as `MetricHandler`.
        _default_metrics_handler = handler
    else:
        _metrics_map[group] = handler


def getStream(group: str):
    if group in _metrics_map:
        handler = _metrics_map[group]
    else:
        handler = _default_metrics_handler
    return MetricStream(group, handler)


def _get_metric_name(fn):
    qualname = fn.__qualname__
    split = qualname.split(".")
    if len(split) == 1:
        module = fn.__module__
        if module:
            return module.split(".")[-1] + "." + split[0]
        else:
            return split[0]
    else:
        return qualname


def prof(fn=None, group: str = "torchelastic"):
    r"""
    @profile decorator publishes duration.ms, count, success, failure
    metrics for the function that it decorates. The metric name defaults
    to the qualified name (``class_name.def_name``) of the function.
    If the function does not belong to a class, it uses the leaf module name
    instead.

    Usage

    ::

     @metrics.prof
     def x():
         pass

     @metrics.prof(group="agent")
     def y():
         pass
    """

    def wrap(f):
        @wraps(f)
        def wrapper(*args, **kwargs):
            key = _get_metric_name(f)
            try:
                start = time.time()
                result = f(*args, **kwargs)
                put_metric(f"{key}.success", 1, group)
            except Exception:
                put_metric(f"{key}.failure", 1, group)
                raise
            finally:
                put_metric(f"{key}.duration.ms", get_elapsed_time_ms(start), group)
            return result

        return wrapper

    if fn:
        return wrap(fn)
    else:
        return wrap


def profile(group=None):
    """
    @profile decorator adds latency and success/failure metrics to any given function.

    Usage

    ::

     @metrics.profile("my_metric_group")
     def some_function(<arguments>):
    """
<<<<<<< HEAD
    warnings.warn("Deprecated, use @prof instead", DeprecationWarning, stacklevel=2)
=======
    warnings.warn("Deprecated, use @prof instead", DeprecationWarning, stacklevel=TO_BE_DETERMINED)
>>>>>>> fff02e67

    def wrap(func):
        @wraps(func)
        def wrapper(*args, **kwargs):
            try:
                start_time = time.time()
                result = func(*args, **kwargs)
                publish_metric(group, f"{func.__name__}.success", 1)
            except Exception:
                publish_metric(group, f"{func.__name__}.failure", 1)
                raise
            finally:
                publish_metric(
                    group,
                    f"{func.__name__}.duration.ms",
                    get_elapsed_time_ms(start_time),
                )
            return result

        return wrapper

    return wrap


def put_metric(metric_name: str, metric_value: int, metric_group: str = "torchelastic"):
    """
    Publishes a metric data point.

    Usage

    ::

     put_metric("metric_name", 1)
     put_metric("metric_name", 1, "metric_group_name")
    """

    getStream(metric_group).add_value(metric_name, metric_value)


def publish_metric(metric_group: str, metric_name: str, metric_value: int):
    warnings.warn(
<<<<<<< HEAD
        "Deprecated, use put_metric(metric_group)(metric_name, metric_value) instead", stacklevel=2
=======
        "Deprecated, use put_metric(metric_group)(metric_name, metric_value) instead", stacklevel=TO_BE_DETERMINED
>>>>>>> fff02e67
    )
    metric_stream = getStream(metric_group)
    metric_stream.add_value(metric_name, metric_value)


def get_elapsed_time_ms(start_time_in_seconds: float):
    """
    Returns the elapsed time in millis from the given start time.
    """
    end_time = time.time()
    return int((end_time - start_time_in_seconds) * 1000)<|MERGE_RESOLUTION|>--- conflicted
+++ resolved
@@ -149,11 +149,7 @@
      @metrics.profile("my_metric_group")
      def some_function(<arguments>):
     """
-<<<<<<< HEAD
-    warnings.warn("Deprecated, use @prof instead", DeprecationWarning, stacklevel=2)
-=======
     warnings.warn("Deprecated, use @prof instead", DeprecationWarning, stacklevel=TO_BE_DETERMINED)
->>>>>>> fff02e67
 
     def wrap(func):
         @wraps(func)
@@ -195,11 +191,7 @@
 
 def publish_metric(metric_group: str, metric_name: str, metric_value: int):
     warnings.warn(
-<<<<<<< HEAD
-        "Deprecated, use put_metric(metric_group)(metric_name, metric_value) instead", stacklevel=2
-=======
         "Deprecated, use put_metric(metric_group)(metric_name, metric_value) instead", stacklevel=TO_BE_DETERMINED
->>>>>>> fff02e67
     )
     metric_stream = getStream(metric_group)
     metric_stream.add_value(metric_name, metric_value)
