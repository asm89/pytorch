from __future__ import annotations  # type: ignore[attr-defined]
from dataclasses import dataclass
from typing import (
    Callable,
    Dict,
    List,
    Optional,
    Sequence,
    Tuple,
    cast,
)
import copy
import warnings
from functools import reduce
import weakref

import threading
import torch
import torch.distributed as dist
from torch.distributed import rpc
from torch.distributed import distributed_c10d
from torch.distributed._shard.metadata import ShardMetadata
import torch.distributed._shard.sharding_spec as shard_spec
from torch.distributed._shard.sharding_spec.api import (
    _dispatch_custom_op,
    _has_custom_op,
)
from torch.distributed._shard.sharding_spec._internals import (
    check_tensor,
    validate_non_overlapping_shards_metadata,
)
from torch.distributed._shard._utils import (
    DEPRECATE_MSG,
)

from .metadata import TensorProperties, ShardedTensorMetadata
from .shard import Shard
from .reshard import reshuffle_local_shard, reshard_local_shard
from .utils import (
    _flatten_tensor_size,
    _parse_and_validate_remote_device,
    _validate_output_tensor_for_gather,
    build_metadata_from_local_shards,
    build_global_metadata
)
from torch.distributed.remote_device import _remote_device
from torch.utils._pytree import tree_map

# Tracking for sharded tensor objects.
_sharded_tensor_lock = threading.Lock()
_sharded_tensor_current_id = 0
_sharded_tensor_map: Dict[int, weakref.ReferenceType[ShardedTensor]] = {}

# Default sharded ops
_SHARDED_OPS: Dict[Callable, Callable] = {}

# Customized user ops
_CUSTOM_SHARDED_OPS: Dict[Callable, Callable] = {}

def _register_remote_shards(sharded_tensor_id: int, rrefs: List[rpc.RRef[Shard]], rpc_rank: int):
    with _sharded_tensor_lock:
        if sharded_tensor_id not in _sharded_tensor_map:
            raise RuntimeError(
                f'Could not find sharded_tensor_id: {sharded_tensor_id} in map: {_sharded_tensor_map.keys()}')

        sharded_tensor = _sharded_tensor_map[sharded_tensor_id]()
        if sharded_tensor is None:
            raise RuntimeError('ShardedTensor weakref has been deallocated')
        else:
            sharded_tensor._register_remote_shards(rrefs, rpc_rank)

class ShardedTensorBase(torch.Tensor):
    _sharding_spec: shard_spec.ShardingSpec
    _metadata: ShardedTensorMetadata
    _local_shards: List[Shard]

    def __new__(cls, sharding_spec: shard_spec.ShardingSpec, *size, **kwargs):
        # Use __new__ to construct a wrapper tensor, for recording tensor
        # properties and logging purposes.
        torch._C._log_api_usage_once("torch.distributed._shard.sharded_tensor")

        # check sharding spec and build sharded tensor metadata
        if not isinstance(sharding_spec, shard_spec.ShardingSpec):
            raise ValueError(f"Expecting ShardingSpec but got: {type(sharding_spec)}")

        sizes = _flatten_tensor_size(size)
        dtype = kwargs["dtype"]
        layout = kwargs["layout"]
        pin_memory = kwargs["pin_memory"]
        requires_grad = kwargs["requires_grad"]

        if dtype is None:
            dtype = torch.get_default_dtype()

        tensor_properties = TensorProperties(
            dtype, layout, requires_grad, pin_memory=pin_memory
        )
        sharded_tensor_metadata = sharding_spec.build_metadata(
            sizes, tensor_properties=tensor_properties
        )

        r = torch.Tensor._make_wrapper_subclass(  # type: ignore[attr-defined]
            cls,
            sizes,
            dtype=dtype,
            layout=layout,
            pin_memory=pin_memory,
            requires_grad=requires_grad,
        )
        # set sharding spec
        r._sharding_spec = sharding_spec
        # set metadata
        r._metadata = sharded_tensor_metadata
        # set local shards
        r._local_shards = []
        return r

    def metadata(self) -> ShardedTensorMetadata:
        """
        Returns a :class:`ShardedTensorMetadata` object corresponding to the
        metadata for the entire tensor.
        """
        return self._metadata

    def local_shards(self) -> List[Shard]:
        """
        Returns a list of :class:`Shard' corresponding to the
        local shards for this rank. Returns an empty list if the current rank
        does not host any shards for this Tensor.
        """
        return self._local_shards

    @classmethod
    def _init_from_local_shards_and_global_metadata(
        cls,
        local_shards: List[Shard],
        sharded_tensor_metadata: ShardedTensorMetadata,
        sharding_spec=None,
    ) -> ShardedTensorBase:
        """
        Initialize a ShardedTensorBase with local shards and a global
        ShardedTensorMetadata built on each rank.
        Warning: This API is experimental and subject to change. It does
                 not do cross rank validations, and fully rely on the user
                 for the correctness of sharded_tensor_metadata on each rank
        """
        shards_metadata = sharded_tensor_metadata.shards_metadata
        tensor_properties = sharded_tensor_metadata.tensor_properties

        if len(shards_metadata) == 0:
            raise ValueError("shards_metadata must not be empty!")

        if tensor_properties.layout != torch.strided:
            raise ValueError("Only torch.strided layout is currently supported")

        if sharding_spec is None:
            spec = shard_spec._infer_sharding_spec_from_shards_metadata(shards_metadata)
        else:
            spec = sharding_spec

        sharded_tensor_base = ShardedTensorBase.__new__(
            ShardedTensor,
            spec,
            sharded_tensor_metadata.size,
            dtype=tensor_properties.dtype,
            layout=tensor_properties.layout,
            pin_memory=tensor_properties.pin_memory,
            requires_grad=tensor_properties.requires_grad,
        )

        # check if shards_metadata have overlap shards
        validate_non_overlapping_shards_metadata(shards_metadata)

        # check if the shards_metadata is compatible with overall size of the sharded tensor.
        check_tensor(shards_metadata, list(sharded_tensor_metadata.size))

        # done validation, add local_shards
        sharded_tensor_base._local_shards = local_shards
        return sharded_tensor_base

    @classmethod
    def __torch_dispatch__(cls, func, types, args=(), kwargs=None):
        raise RuntimeError(
            f"A {cls.__name__} object is being used from c++ while calling {func.__module__}.{func.__name__} "
            "but the there is no custom __torch_dispatch__ implementation for it."
        )

class ShardedTensor(ShardedTensorBase):
    """
    ShardedTensor is an torch.Tensor subclass to represent Tensors that are sharded
    across multiple devices and multiple processes.

    ShardedTensor is initialized in an SPMD like fashion where each rank
    initializes the ShardedTensor. The ShardedTensor object on each rank
    then only stores the local shard for the Tensor and provides global
    metadata for all the shards.

    ShardedTensor doesn't provide any Tensor like operations but is a wrapper
    providing the Tensor representing the local shard and the global metadata.
    Using these, users can build their custom distributed._sharded computations
    on top of this primitive. The local shards are all initialized using the
    create_op specified by tensor_init_params.create_op, e.g., torch.ones, or
    torch.empty

    Args:
        sharding_spec (:class:`torch.distributed._shard.sharding_spec.ShardingSpec`): The specification
            describing how to shard the Tensor.
        size (int...): a sequence of integers defining the shape of the output
            tensor. Can be a variable number of arguments or a collection like a list or tuple.

    Keyword args:
        dtype (:class:`torch.dtype`, optional): the desired data type of returned tensor.
                Default: if ``None``, uses a global default (see :func:`torch.set_default_tensor_type`).
        layout (:class:`torch.layout`, optional): the desired layout of returned Tensor.
            Default: ``torch.strided``.
        requires_grad (bool, optional): If autograd should record operations on the
            returned tensor. Default: ``False``.
        pin_memory (bool, optional): If set, returned tensor would be allocated in
            the pinned memory. Works only for CPU tensors. Default: ``False``.
        memory_format (:class:`torch.memory_format`, optional): the desired memory format of
            returned Tensor. Default: ``torch.contiguous_format``.
        init_rrefs (bool, optional): Whether or not to initialize
            :class:`torch.distributed.rpc.RRef`s pointing to remote shards.
            Need to initialize the RPC Framework if specified as ``True``.
            Default: ``False``.

    .. note:: ShardedTensor uses collectives to do various operations, i.e. it
        uses all_gather to do cross rank validations. For NCCL-based process
        groups, internal tensor representations of objects must be moved to the
        GPU device before communication takes place. In this case, the device
        used is given by ``torch.cuda.current_device()`` and it is the user's
        responsibility to ensure that this is set so that each rank has an
        individual GPU, via ``torch.cuda.set_device()``

    """
    def __new__(cls, sharding_spec: shard_spec.ShardingSpec, *size, **kwargs):
        self = super().__new__(cls, sharding_spec, *size, **kwargs)
        return self

    def __init__(
        self,
        sharding_spec: shard_spec.ShardingSpec,
        *size,
        dtype=None,
        layout=torch.strided,
        requires_grad=False,
        pin_memory=False,
        memory_format=torch.contiguous_format,
        process_group=None,
        init_rrefs=False,
    ):
        # prepare initialization, initialize fields like
        # _process_group, _local_shards, etc.
        self._prepare_init(process_group=process_group, init_rrefs=init_rrefs)

        if layout != torch.strided:
            raise ValueError('Only torch.strided layout is currently supported')

        if memory_format != torch.contiguous_format:
            raise ValueError('Only torch.contiguous_format memory_format is currently supported')

        self._metadata.tensor_properties.memory_format = memory_format

        current_rank = dist.get_rank(self._process_group)

        for shard_metadata in self._metadata.shards_metadata:
            rank, device = _parse_and_validate_remote_device(self._process_group, shard_metadata.placement)
            if rank == current_rank:
                local_tensor = _create_tensor_from_params(
                    shard_metadata.shard_sizes,
                    local_device=device,
                    tensor_properties=self._metadata.tensor_properties
                )
                self._local_shards.append(Shard(local_tensor, shard_metadata))

        # do post initialization (i.e. register sharded_tensor_id, initialize_rpc)
        self._post_init()

    def _prepare_init(self, process_group=None, init_rrefs=False):
        self._init_rrefs = init_rrefs
        self._sharded_tensor_id = None

        self._process_group = (
            process_group
            if process_group is not None
            else distributed_c10d._get_default_group()
        )

        self._remote_shards: Dict[int, List[rpc.RRef[Shard]]] = {}

    def _post_init(self):
        # Initialize RPC if available.
        if self._init_rrefs:
            with _sharded_tensor_lock:
                global _sharded_tensor_current_id, _sharded_tensor_map
                self._sharded_tensor_id = _sharded_tensor_current_id
                _sharded_tensor_map[self._sharded_tensor_id] = weakref.ref(self)
                _sharded_tensor_current_id += 1

            if not rpc._is_current_rpc_agent_set():
                raise RuntimeError(
                    'RPC Framework needs to be initialized using'
                    ' torch.distributed.rpc.init_rpc if init_rrefs is set to True')
            self._init_rpc()

    def __del__(self):
        # Clean up the global map.
        with _sharded_tensor_lock:
            global _sharded_tensor_current_id, _sharded_tensor_map
            if (
                hasattr(self, "_sharded_tensor_id")
                and self._sharded_tensor_id in _sharded_tensor_map
            ):
                _sharded_tensor_map.pop(self._sharded_tensor_id)  # type: ignore[call-overload]

    def _init_rpc(self):
        # Validate PG and RPC ranks match.
        pg_rank = dist.get_rank()
        rpc_rank = rpc.get_worker_info().id
        if pg_rank != rpc_rank:
            raise ValueError(
                f'Default ProcessGroup and RPC ranks must be '
                f'the same for ShardedTensor, found process group rank: '
                f'{pg_rank} and RPC rank: {rpc_rank}'
            )

        self._remote_shards = {}

        # Gather all the sharded tensor ids.
        worker_infos = rpc._get_current_rpc_agent().get_worker_infos()
        rank_to_name = {}
        name_to_rank = {}

        for worker_info in worker_infos:
            rank_to_name[worker_info.id] = worker_info.name
            name_to_rank[worker_info.name] = worker_info.id

        all_tensor_ids = rpc.api._all_gather(self._sharded_tensor_id)

        # Share the local shards to the entire world.
        futs = []
        rpc_rank = rpc.get_worker_info().id
        for rank in range(dist.get_world_size()):
            # Skip self.
            if rank == dist.get_rank():
                continue

            if len(self.local_shards()) != 0:
                rrefs: List[rpc.RRef[Shard]] = [rpc.RRef(shard) for shard in self.local_shards()]
                fut = rpc.rpc_async(
                    rank,
                    _register_remote_shards,
                    args=(all_tensor_ids[rank_to_name[rank]], rrefs, rpc_rank))
                futs.append(fut)

        torch.futures.wait_all(futs)

        # Barrier for all RPCs to finish on all ranks.
        rpc.api._all_gather(None)

    def _get_preferred_device(self) -> torch.device:
        """
        Return the preferred device to be used when creating tensors for collectives.
        This method takes into account the associated process group
        """
        if dist.get_backend(self._process_group) == dist.Backend.NCCL:
            return torch.device(torch.cuda.current_device())
        return torch.device("cpu")

    def gather(  # type: ignore[override]
        self,
        dst: int = 0,
        out: Optional[torch.Tensor] = None,
        enforce_dtype: Optional[bool] = False,
    ) -> None:
        """
        Creates a full :class:`Tensor` on rank ``dst`` by gathering all shards of the
        sharded tensor.

        The API needs to be called on all ranks in SPMD fashion. All ranks should have
        the same ``dst``. ``out`` should be a tensor of the same size as the overall
        size of the sharded tensor on ``dst`` and ``None`` on all other ranks.

        Args:
            dst(int): The rank where full tensor is constructed.
                Default: 0
            out (:class `torch.Tensor`, optional): The output full tensor.
                Must to be provided ONLY on ``dst`` rank.
                Default: ``None``
            enforce_dtype: force the imterediate tensor with the same type as input and output
        """
        def shard_size(shard_md):
            return reduce((lambda x, y: x * y), shard_md.shard_sizes)  # type: ignore[attr-defined]

        rank = dist.get_rank(self._process_group)
        full_size = self.metadata().size
        _validate_output_tensor_for_gather(rank, dst, full_size, out)

        local_shards = self.local_shards()
        world_size = dist.get_world_size(self._process_group)
        rank_sizes = [0 for _ in range(world_size)]
        max_rank_size = 0
        shard_placement: Dict[ShardMetadata, Tuple[int, int]] = {}
        # collect sizes
        for shard_md in self.metadata().shards_metadata:
            shard_rank = cast(_remote_device, shard_md.placement).rank()
            assert shard_rank is not None

            shard_placement[shard_md] = (shard_rank, rank_sizes[shard_rank])
            rank_sizes[shard_rank] += shard_size(shard_md)
            max_rank_size = max(max_rank_size, rank_sizes[shard_rank])

        gather_list: Optional[List[torch.Tensor]]
        if rank == dst:
            assert out is not None
            # TODO make it as a view of out tensor
            gather_list = [torch.empty((max_rank_size,), device=out.device, dtype=out.dtype
                           if enforce_dtype else torch.float32) for _ in range(world_size)]
        else:
            gather_list = None

        with torch.no_grad():
            if enforce_dtype and len(local_shards) > 0:
                dtype = local_shards[0].tensor.dtype
            else:
                dtype = torch.float32
            data = torch.empty(max_rank_size, device=self._get_preferred_device(), dtype=dtype)

            for shard in local_shards:
                src = shard.tensor.flatten()
                shard_offset = shard_placement[shard.metadata][1]
                data[shard_offset: shard_offset + src.numel()].copy_(src)

        dist.gather(
            tensor=data,
            gather_list=gather_list,
            dst=dst,
            group=self._process_group,
        )
        if rank != dst:
            return
        # In _validate_output_tensor_for_gather, we raise if out == None and rank == dst
        out = cast(torch.Tensor, out)
        assert gather_list is not None

        full_size = self.metadata().size
        dims = len(full_size)
        for shard_md in self.metadata().shards_metadata:
            rank, rank_offset = shard_placement[shard_md]
            tensor = gather_list[rank]
            tensor = tensor[rank_offset : rank_offset + shard_size(shard_md)]
            tensor = tensor.view(shard_md.shard_sizes)

            out_narrow_view = out
            for dim in range(dims):
                out_narrow_view = out_narrow_view.narrow(
                    dim,
                    shard_md.shard_offsets[dim],
                    shard_md.shard_sizes[dim],
                )

            out_narrow_view.copy_(tensor)

    def cpu(
        self,
        memory_format=torch.preserve_format,
        process_group=None
    ) -> ShardedTensor:
        """
        Returns a copy of this object in CPU memory.

        If this ShardedTensor is already on CPU memory, then no copy is
        performed and original object is returned.

        .. note:: When moving a ShardedTensor from GPU to CPU, the ShardedTensor might
            need to be managed by a different type of ProcessGroup(i.e. ProcessGroupGloo),
            it is the user's responsiblity to explicitly pass in a new process_group that
            is compatible with CPU.
        """
        # TODO: make this a __torch_function__ op once ShardedTensor becomes a
        # torch.Tensor subclass, see https://github.com/pytorch/pytorch/issues/75402
        if memory_format != torch.preserve_format and \
                memory_format != torch.contiguous_format:
            raise RuntimeError("Only `torch.contiguous_format` or "
                               "`torch.preserve_format` is supported!")
        all_on_cpu = True
        for meta in self.metadata().shards_metadata:
            all_on_cpu &= (meta.placement.device().type == "cpu")  # type: ignore[union-attr]

        # if every shard is already on CPU, return the original object
        if all_on_cpu:
            return self

        # if not, returns a copy of this object on CPU
        list_shards: List[Shard] = []
        # move all local shards to cpu, and change metadata
        for shard in self._local_shards:
            cpu_tensor = shard.tensor.cpu(memory_format=memory_format)  # type: ignore[call-arg]
            metadata = copy.deepcopy(shard.metadata)
            metadata.placement._device = torch.device("cpu")  # type: ignore[union-attr]
            list_shards.append(
                Shard(cpu_tensor, metadata)
            )

        st_meta = copy.deepcopy(self.metadata())
        for meta in st_meta.shards_metadata:
            if meta.placement.device().type != "cpu":  # type: ignore[union-attr]
                meta.placement._device = torch.device("cpu")  # type: ignore[union-attr]

        pg = self._process_group if process_group is None else process_group
        st_cpu = ShardedTensor._init_from_local_shards_and_global_metadata(
            list_shards,
            sharded_tensor_metadata=st_meta,
            process_group=pg,
            init_rrefs=self._init_rrefs
        )
        return st_cpu

    def cuda(
        self,
        device=None,
        non_blocking=False,
        memory_format=torch.preserve_format,
        process_group=None
    ) -> ShardedTensor:
        """
        Returns a copy of this object in CUDA memory, if the original ShardedTensor
        is on CPU, we will move the local shard to the current GPU device of each
        process in a SPMD fashion.
        If this ShardedTensor is already on CUDA memory and local shards on each rank are
        already on current device, we still returns a new ShardedTensor object with new
        metadata, but no underlying data movements are performed.
        .. note:: When moving a ShardedTensor from CPU to GPU, the ShardedTensor might
            need to be managed by a different type of ProcessGroup(i.e. ProcessGroupNCCL),
            it is the user's responsiblity to explicitly pass in a new process_group that
            is compatible with GPU.
        """
        if memory_format != torch.preserve_format and \
                memory_format != torch.contiguous_format:
            raise RuntimeError("Only `torch.contiguous_format` or "
                               "`torch.preserve_format` is supported!")

        if device is not None:
            device = torch.device(device) if isinstance(device, str) else device
            assert isinstance(device, torch.device) and device.index == torch.cuda.current_device(), \
                '''Only device without device id (e.g. "cpu" or "cuda") is expected for ShardedTensor!'''

        current_device = torch.device(torch.cuda.current_device())
        # returns a copy of ShardedTensor on CUDA current device
        list_shards: List[Shard] = []
        # move all local shards to current device, and change metadata
        # if local shards already on the current device, there's no
        # real data movement, only the metadata are copied.
        for shard in self._local_shards:
            cuda_tensor = shard.tensor.cuda(
                device=current_device,
                non_blocking=non_blocking,
                memory_format=memory_format
            )  # type: ignore[call-arg]
            metadata = copy.deepcopy(shard.metadata)
            metadata.placement._device = current_device  # type: ignore[union-attr]

            list_shards.append(
                Shard(cuda_tensor, metadata)
            )

        st_meta = copy.deepcopy(self.metadata())
        for meta in st_meta.shards_metadata:
            if meta.placement.device().type != "cuda":  # type: ignore[union-attr]
                meta.placement._device = current_device  # type: ignore[union-attr]

        pg = self._process_group if process_group is None else process_group
        # we need to use `init_from_local_shards` to communicate between ranks
        # and update the sharding spec/shards metadata.
        st_cuda = ShardedTensor._init_from_local_shards_and_global_metadata(
            list_shards,
            sharded_tensor_metadata=st_meta,
            process_group=pg,
            init_rrefs=self._init_rrefs
        )
        return st_cuda

    def to(self, *args, **kwargs) -> ShardedTensor:
        current_device: torch.device
        if self._local_shards:
            current_device = self._local_shards[0].tensor.device
        elif self._process_group._get_backend_name() == "gloo":
            current_device = torch.device("cpu")
        else:
            current_device = torch.device(torch.cuda.current_device())
        current_dtype = self.dtype
        device_to = current_device
        dtype_to = current_dtype
        if len(args) == 1:
            if isinstance(args[0], torch.dtype):
                dtype_to = args[0]
            elif isinstance(args[0], torch.device):
                device_to = args[0]
            elif isinstance(args[0], (str, int)):
                device_to = torch.device(args[0])
            elif isinstance(args[0], torch.Tensor):
                dtype_to = args[0].dtype
                device_to = args[0].device
            else:
                raise RuntimeError(f"ShardedTensor.to() have wrong arguments: {args}")
        elif len(args) == 2:
            device_to, dtype_to = args
        else:
            dtype_to = kwargs.get("dtype", current_dtype)
            device_to = kwargs.get("device", current_device)

        device_to = torch.device(device_to) if isinstance(device_to, (str, int)) else device_to

        if device_to.type == "cuda":
            # if device_to set to cuda, set to current device even
            # if user specify the device index.
            current_idx = torch.cuda.current_device()
            if device_to.index != current_idx:
                import warnings
                warnings.warn("ShardedTensor.to only move tensor to its current device"
<<<<<<< HEAD
                              "If you want to put to different device, use `reshard` instead.", stacklevel=2)
=======
                              "If you want to put to different device, use `reshard` instead.", stacklevel=TO_BE_DETERMINED)
>>>>>>> fff02e67
            device_to = torch.device(current_idx)

        copy_tensor = kwargs.get("copy", False)
        non_blocking = kwargs.get("non_blocking", False)
        memory_format = kwargs.get("memory_format", torch.preserve_format)
        process_group = kwargs.get("process_group", None)

        if not copy_tensor and dtype_to == current_dtype and device_to == current_device:
            # already have correct dtype and device, return itself
            return self

        # returns a copy of ShardedTensor on CUDA current device
        list_shards: List[Shard] = []

        for shard in self._local_shards:
            new_tensor = shard.tensor.to(  # type: ignore[call-overload]
                device=device_to,
                dtype=dtype_to,
                non_blocking=non_blocking,
                copy=copy_tensor,
                memory_format=memory_format
            )
            metadata = copy.deepcopy(shard.metadata)
            if metadata.placement is not None:
                metadata.placement._device = device_to
            list_shards.append(Shard(new_tensor, metadata))

        # update metadata
        st_meta = copy.deepcopy(self.metadata())
        st_meta.tensor_properties.dtype = dtype_to
        for meta in st_meta.shards_metadata:
            meta.placement._device = device_to  # type: ignore[union-attr]

        pg = self._process_group if process_group is None else process_group
        # we need to use `init_from_local_shards` to communicate between ranks
        # and update the sharding spec/shards metadata.
        st_to = ShardedTensor._init_from_local_shards_and_global_metadata(
            list_shards,
            sharded_tensor_metadata=st_meta,
            process_group=pg,
            init_rrefs=self._init_rrefs
        )
        return st_to


    @classmethod
    def _init_from_local_shards(
        cls,
        local_shards: List[Shard],
        *global_size,
        process_group=None,
        init_rrefs=False,
    ):
        # STEP 1: Validate the Shardmetadatas locally
        process_group = (
            process_group
            if process_group is not None
            else distributed_c10d._get_default_group()
        )
        current_rank = dist.get_rank(process_group)
        world_size = dist.get_world_size(process_group)

        local_sharded_tensor_metadata: Optional[ShardedTensorMetadata] = None
        global_tensor_size = _flatten_tensor_size(global_size)

        if len(local_shards) > 0:
            local_sharded_tensor_metadata = \
                build_metadata_from_local_shards(local_shards, global_tensor_size, current_rank, process_group)

        # STEP 2. Validate metadata across ranks, and build a global sharded tensor
        # metadata by gathering local ShardedTensorMetadata
        gathered_metadatas: List[Optional[ShardedTensorMetadata]] = []
        if world_size > 1:
            gathered_metadatas = [None for _ in range(world_size)]

            dist.all_gather_object(
                gathered_metadatas,
                local_sharded_tensor_metadata,
                group=process_group
            )
        else:
            gathered_metadatas = [local_sharded_tensor_metadata]

        global_sharded_tensor_metadata = build_global_metadata(gathered_metadatas)
        tensor_properties = global_sharded_tensor_metadata.tensor_properties

        # STEP 3: Validation done, create the actual ShardedTensor and populate fields
        # prepare initialization
        spec = shard_spec._infer_sharding_spec_from_shards_metadata(
            global_sharded_tensor_metadata.shards_metadata
        )
        sharded_tensor = cls.__new__(cls,
                                     spec,
                                     global_sharded_tensor_metadata.size,
                                     dtype=tensor_properties.dtype,
                                     layout=tensor_properties.layout,
                                     pin_memory=tensor_properties.pin_memory,
                                     requires_grad=tensor_properties.requires_grad)
        sharded_tensor._prepare_init(process_group=process_group, init_rrefs=init_rrefs)

        # attach local_shards to the ShardedTensor created
        sharded_tensor._local_shards = local_shards

        # run post initialization, i.e. map registration, rpc initialization
        sharded_tensor._post_init()
        return sharded_tensor

    @classmethod
    def _init_from_local_tensor(
        cls,
        local_tensor: torch.Tensor,
        sharding_spec: shard_spec.ShardingSpec,
        *global_size: Sequence[int],
        process_group: Optional[dist.ProcessGroup] = None,
        init_rrefs=False,
    ) -> ShardedTensor:
        """
        Initialize a ShardedTensor given only one local tensor, global sharded tensor
        size and sharding spec on each rank.

        Args:
            local_tensor (Tensor): Single tensor of local shard stored in each rank.
            sharding_spec (:class:`torch.distributed._shard.sharding_spec.ShardingSpec`):
                The specification describing how to shard the Tensor.
            global_size (Sequence[int]): Size of the sharded tensor.
            process_group (ProcessGroup, optional): The process group to aggregate on.
                Default: None
            init_rrefs (bool, optional): Whether or not to initialize
                :class:`torch.distributed.rpc.RRef`s pointing to remote shards.
                Need to initialize the RPC Framework if specified as ``True``.
                Default: ``False``.

        Returns:
            A :class:`ShardedTensor` sharded based on the given sharding_spec with local
                tensor stored in the current rank.

        Examples:
            >>> # xdoctest: +SKIP
            >>> # All tensors below are of torch.int64 type.
            >>> # We have 2 process groups, 2 ranks.
            >>> tensor = torch.arange(2, dtype=torch.int64) + 1 + 2 * rank
            >>> local_tensor = torch.unsqueeze(torch.cat([tensor, tensor + 2]))
            >>> local_tensor
            tensor([[1, 2, 3, 4]]) # Rank 0
            tensor([[3, 4, 5, 6]]) # Rank 1
            >>> sharding_dim = 0
            >>> sharding_spec = ChunkShardingSpec(
                    dim=sharding_dim,
                    placements=[
                        "rank:0/cuda:0",
                        "rank:1/cuda:1",
                    ],
                )
            >>> st = ShardedTensor._init_from_local_tensor(local_tensor, sharding_spec, [2, 4])
            >>> st
            ShardedTensor(
                ShardedTensorMetadata(
                    shards_metadata=[
                        ShardMetadata(shard_offsets=[0, 0], shard_sizes=[1, 4], placement=rank:0/cuda:0),
                        ShardMetadata(shard_offsets=[1, 0], shard_sizes=[1, 4], placement=rank:1/cuda:1),
                    ],
                    size=torch.Size([2, 4])
            )
            >>> st.local_tensor()
            tensor([1, 2, 3, 4]) # Rank 0
            tensor([3, 4, 5, 6]) # Rank 1

        Warning: This API is experimental and subject to change. It lacks of a fully across
                 rank validations, and we only validate the local shard on the current rank.
                 We fully rely on the user to ensure local tensor is sharded based on the
                 sharding spec.
        """
<<<<<<< HEAD
        warnings.warn(DEPRECATE_MSG, stacklevel=2)
=======
        warnings.warn(DEPRECATE_MSG, stacklevel=TO_BE_DETERMINED)
>>>>>>> fff02e67

        if not local_tensor.is_contiguous():
            raise ValueError('local_tensor is not a contiguous Tensor.')

        global_tensor_size = _flatten_tensor_size(global_size)
        tensor_properties = TensorProperties(
            dtype=local_tensor.dtype,
            layout=local_tensor.layout,
            requires_grad=local_tensor.requires_grad,
            memory_format=torch.contiguous_format,
            pin_memory=local_tensor.is_pinned())
        sharded_tensor_metadata = sharding_spec.build_metadata(
            global_tensor_size,
            tensor_properties
        )

        process_group = (
            process_group
            if process_group is not None
            else distributed_c10d._get_default_group()
        )
        current_rank = dist.get_rank(process_group)

        local_shards: List[Shard] = []
        for shard_metadata in sharded_tensor_metadata.shards_metadata:
            rank, device = _parse_and_validate_remote_device(process_group, shard_metadata.placement)
            if rank == current_rank:
                local_shards.append(Shard(local_tensor, shard_metadata))

        # TODO: figure out what the API should behave when some rank have no shard
        # see https://github.com/pytorch/pytorch/issues/7313
        return ShardedTensor._init_from_local_shards_and_global_metadata(
            local_shards,
            sharded_tensor_metadata,
            process_group=process_group,
            init_rrefs=init_rrefs,
            sharding_spec=sharding_spec,
        )

    @classmethod
    def _init_from_local_shards_and_global_metadata(  # type: ignore[override]
        cls,
        local_shards: List[Shard],
        sharded_tensor_metadata: ShardedTensorMetadata,
        process_group=None,
        init_rrefs=False,
        sharding_spec=None,
    ) -> ShardedTensor:
        """
        Initialize a ShardedTensor with local shards and a global
        ShardedTensorMetadata built on each rank.

        Warning: This API is experimental and subject to change. It does
                 not do cross rank validations, and fully rely on the user
                 for the correctness of sharded_tensor_metadata on each rank
        """
        process_group = (
            process_group
            if process_group is not None
            else distributed_c10d._get_default_group()
        )
        current_rank = dist.get_rank(process_group)

        shards_metadata = sharded_tensor_metadata.shards_metadata

        local_shard_metadatas = []

        # collect local shard metadatas from the global sharded_tensor_metadata
        for shard_metadata in shards_metadata:  # type: ignore[attr-defined]
            rank, local_device = _parse_and_validate_remote_device(process_group, shard_metadata.placement)

            if current_rank == rank:
                local_shard_metadatas.append(shard_metadata)

        if len(local_shards) != len(local_shard_metadatas):
            raise RuntimeError(
                f'Number of local shards ({len(local_shards)}) does not match number of local '
                f'shards metadata in sharded_tensor_metadata ({len(local_shard_metadatas)}) '
                f'on rank ({current_rank}) '
            )

        shards_metadata = sharded_tensor_metadata.shards_metadata
        tensor_properties = sharded_tensor_metadata.tensor_properties

        if len(shards_metadata) == 0:
            raise ValueError("shards_metadata must not be empty!")

        if tensor_properties.layout != torch.strided:
            raise ValueError("Only torch.strided layout is currently supported")

        if sharding_spec is None:
            spec = shard_spec._infer_sharding_spec_from_shards_metadata(shards_metadata)
        else:
            spec = sharding_spec

        sharded_tensor = ShardedTensor.__new__(
            ShardedTensor,
            spec,
            sharded_tensor_metadata.size,
            dtype=tensor_properties.dtype,
            layout=tensor_properties.layout,
            pin_memory=tensor_properties.pin_memory,
            requires_grad=tensor_properties.requires_grad,
        )

        def _raise_if_mismatch(expected, actual, prop_name, rank, is_property=False):
            tensor_property_or_metadata = (
                "tensor property" if is_property else "local ShardMetadata"
            )
            if expected != actual:
                raise ValueError(
                    f"Local shards' tensor {prop_name} property is incompatible with "
                    f"{tensor_property_or_metadata} on rank {rank}: "
                    f"{tensor_property_or_metadata} {prop_name}={expected}, "
                    f"local shard tensor {prop_name}={actual}."
                )

        for shard in local_shards:
            shard_meta = shard.metadata
            local_shard_tensor = shard.tensor
            placement = shard_meta.placement
            assert placement is not None, "Must specify placement for `Shard`!"
            rank = placement.rank()
            local_device = placement.device()

            _raise_if_mismatch(
                tensor_properties.layout,
                local_shard_tensor.layout,
                "layout",
                rank,
                True,
            )
            if not local_shard_tensor.is_contiguous():
                raise ValueError(
                    "Only torch.contiguous_format memory_format is currently supported"
                )

            _raise_if_mismatch(
                shard_meta.shard_sizes,
                list(local_shard_tensor.size()),
                "size",
                rank,
            )
            _raise_if_mismatch(
                tensor_properties.pin_memory,
                local_shard_tensor.is_pinned(),
                "pin_memory",
                rank,
                True,
            )
            _raise_if_mismatch(local_device, local_shard_tensor.device, "device", rank)
            _raise_if_mismatch(
                tensor_properties.dtype,
                local_shard_tensor.dtype,
                "dtype",
                rank,
                True,
            )
            _raise_if_mismatch(
                tensor_properties.requires_grad,
                local_shard_tensor.requires_grad,
                "requires_grad",
                rank,
                True,
            )

        # check if shards_metadata have overlap shards
        validate_non_overlapping_shards_metadata(shards_metadata)

        # check if the shards_metadata is compatible with overall size of the sharded tensor.
        check_tensor(shards_metadata, list(sharded_tensor_metadata.size))

        # done validation, add local_shards
        sharded_tensor._local_shards = local_shards
        sharded_tensor._prepare_init(process_group=process_group, init_rrefs=init_rrefs)

        # run post initialization, i.e. map registration, rpc initialization
        sharded_tensor._post_init()
        return sharded_tensor

    def sharding_spec(self) -> shard_spec.ShardingSpec:
        """
        Returns the ShardingSpec for the tensor.
        """
        return self._sharding_spec

    def reshard(self, resharding_spec: shard_spec.ShardingSpec) -> ShardedTensor:
        """
        Reshard a sharded tensor given the ``resharding_spec``. For now, we only support
        single local shard.

        If ``resharding_spec`` is same as the original one, this becomes a no-op.
        If only ``resharding_spec`` shares the same sharding dim with the original one,
        we swap local shards directly.
        For more generic cases, we merge different shards across different ranks and split
        the local shards based on the ``resharding_spec`` via `all_to_all` collective API.

        Args:
            resharding_spec (:class:`torch.distributed._shard.sharding_spec.ShardingSpec`): The
                specification describing how the tensor is sharded.

        Returns:
            A :class:`ShardedTensor` object whose local shards are resharded.

        Examples:
            >>> # xdoctest: +SKIP
            >>> # We have 2 process groups, 2 ranks.
            >>> tensor = torch.arange(4, dtype=torch.int64) + 1 + 2 * rank
            >>> tensor = torch.stack([tensor, tensor])
            >>> tensor
            tensor([[1, 2, 3, 4], [1, 2, 3, 4]]) # Rank 0
            tensor([[3, 4, 5, 6], [3, 4, 5, 6]]) # Rank 1
            tensor([[5, 6, 7, 8], [5, 6, 7, 8]]) # Rank 2
            tensor([[7, 8, 9, 10], [7, 8, 9, 10]]) # Rank 3
            >>> sharding_dim = 0
            >>> spec = ChunkShardingSpec(
                    dim=sharding_dim,
                    placements=[
                        "rank:0/cuda:0",
                        "rank:1/cuda:1",
                        "rank:2/cuda:2",
                        "rank:3/cuda:3",
                    ],
                )
            >>> current_offsets = [0] * 2
            >>> current_offsets[0] = rank * 2
            >>> shard_metadata = ShardMetadata(
                    shard_offsets=copy.deepcopy(current_offsets),
                    shard_sizes=tensor.size(),
                    placement=spec.placements[rank],
                )
            >>> local_shards = [
                    Shard(
                        tensor=tensor,
                        metadata=shard_metadata,
                    )
                ]
            >>> st = ShardedTensor._init_from_local_shards(local_shards, tensor.size())
            >>> sharding_dim = 1
            >>> resharding_spec = ChunkShardingSpec(
                    dim=sharding_dim,
                    placements=[
                        "rank:0/cuda:0",
                        "rank:1/cuda:1",
                        "rank:2/cuda:2",
                        "rank:3/cuda:3",
                    ],
                )
            >>> st.reshard(resharding_spec)
            >>> tensor = st.local_shards()[0].tensor
            >>> tensor
            tensor([[1], [1], [3], [3], [5], [5], [7], [7]]) # Rank 0
            tensor([[2], [2], [4], [4], [6], [6], [8], [8]]) # Rank 1
            tensor([[3], [3], [5], [5], [7], [7], [9], [9]]) # Rank 2
            tensor([[4], [4], [6], [6], [8], [8], [10], [10]]) # Rank 3
        """
<<<<<<< HEAD
        warnings.warn(DEPRECATE_MSG, stacklevel=2)
=======
        warnings.warn(DEPRECATE_MSG, stacklevel=TO_BE_DETERMINED)
>>>>>>> fff02e67

        if (
            not isinstance(resharding_spec, shard_spec.ChunkShardingSpec) or
            not isinstance(self._sharding_spec, shard_spec.ChunkShardingSpec)
        ):
            raise NotImplementedError("Only ChunkShardingSpec supported for reshard.")
        if (len(self.local_shards()) != 1):
            raise NotImplementedError("Only single local shard supported for reshard.")

        if self._sharding_spec.dim == resharding_spec.dim:  # type: ignore[attr-defined]
            if self._sharding_spec.placements == resharding_spec.placements:  # type: ignore[attr-defined]
                return self
            else:
                local_shards, shards_metadata = reshuffle_local_shard(
                    self.local_tensor(),
                    self.size(),  # type: ignore[arg-type]
                    self._sharding_spec,
                    resharding_spec,
                    self._process_group,
                )
        else:
            local_shards, shards_metadata = reshard_local_shard(
                self.local_tensor(),
                self.size(),  # type: ignore[arg-type]
                self._sharding_spec,
                resharding_spec,
                self._process_group,
            )
        self._local_shards = local_shards
        self._metadata.shards_metadata = shards_metadata
        self._sharding_spec = resharding_spec
        return self

    def local_tensor(self) -> torch.Tensor:
        """
        Return local tensor for a sharded_tensor. For now we only support single local shard.

        Returns:
            A :class:`torch.Tensor` of the local shard.
        """
        if len(self.local_shards()) != 1:
            raise NotImplementedError("Only single local shard is supported.")
        return self.local_shards()[0].tensor

    @classmethod
    def __torch_function__(cls, func, types, args=(), kwargs=None):
        def dispatch(st: ShardedTensor, func: Callable):
            # Dispatch to custom user provided op first if it exists.
            if func in _CUSTOM_SHARDED_OPS:
                return _CUSTOM_SHARDED_OPS[func](types, args, kwargs, st._process_group)

            # Dispatch to custom sharding spec op if it has one.
            if _has_custom_op(st._sharding_spec, func):
                return _dispatch_custom_op(
                    st._sharding_spec,
                    func,
                    types,
                    args,
                    kwargs,
                    st._process_group
                )

            if func in _SHARDED_OPS:
                return _SHARDED_OPS[func](types, args, kwargs, st._process_group)

            raise RuntimeError(
                f"torch function '{func.__name__}', with args: {args} and "
                f"kwargs: {kwargs} not supported for ShardedTensor!")

<<<<<<< HEAD
        warnings.warn(DEPRECATE_MSG, stacklevel=2)
=======
        warnings.warn(DEPRECATE_MSG, stacklevel=TO_BE_DETERMINED)
>>>>>>> fff02e67
        # Find ShardedTensor instance to get process_group and sharding_spec.
        st_instance = None

        def find_sharded_tensor(e):
            nonlocal st_instance
            if st_instance is None and isinstance(e, ShardedTensor):
                st_instance = e

        tree_map(find_sharded_tensor, args)
        tree_map(find_sharded_tensor, kwargs)

        if st_instance is not None:
            return dispatch(st_instance, func)

        raise RuntimeError(
            f"torch function '{func.__name__}', with args: {args} and "
            f"kwargs: {kwargs} not supported for ShardedTensor!")

    def is_pinned(self) -> bool:  # type: ignore[override]
        """
        Returns True if the sharded tensor (each local shard) resides in pinned memory.
        """
        return self._metadata.tensor_properties.pin_memory

    def _register_remote_shards(self, remote_shards: List[rpc.RRef[Shard]], rpc_rank: int):
        self._remote_shards[rpc_rank] = remote_shards

    def remote_shards(self) -> Dict[int, List[rpc.RRef[Shard]]]:
        """
        Returns a Dict[int, RRef] with keys being the RPC rank and values
        being RRefs to shards on that rank. Need to initialize the
        RPC framework for this functionality.

        Raises an exception if ShardedTensor was created with ``init_rrefs=False``
        """
        if not self._init_rrefs:
            raise RuntimeError(
                'ShardedTensor created with init_rrefs=False, no RRefs to remote shards available'
            )
        return self._remote_shards

    def __hash__(self):
        return id(self)

    def __repr__(self):
        return f'ShardedTensor({self._metadata})'

    @dataclass
    class ProcessGroupState:
        """
        State for ser-de of process group
        """
        local_rank: int
        global_rank: int
        local_world_size: int
        global_world_size: int

    def __getstate__(self):
        pg_state = ShardedTensor.ProcessGroupState(
            distributed_c10d.get_rank(self._process_group),
            distributed_c10d.get_rank(),
            distributed_c10d.get_world_size(self._process_group),
            distributed_c10d.get_world_size(),
        )

        return self._local_shards, self._metadata, pg_state, self._sharding_spec, self._init_rrefs

    def __setstate__(self, state):
        self._sharded_tensor_id = None
        if not distributed_c10d.is_initialized():
            raise RuntimeError(
                'Need to initialize default process group using '
                '"init_process_group" before loading ShardedTensor')

        self._local_shards, self._metadata, pg_state, self._sharding_spec, self._init_rrefs = state

        # Setup process group
        from torch.distributed._shard.api import _get_current_process_group
        self._process_group = _get_current_process_group()

        # Validate process group.
        local_rank = distributed_c10d.get_rank(self._process_group)
        if pg_state.local_rank != local_rank:
            raise RuntimeError(
                f'Local rank at save time was {pg_state.local_rank}, but at '
                f'load time was {local_rank}')

        global_rank = distributed_c10d.get_rank()
        if pg_state.global_rank != global_rank:
            raise RuntimeError(
                f'Global rank at save time was {pg_state.global_rank}, but at '
                f'load time was {global_rank}')

        local_world_size = distributed_c10d.get_world_size(self._process_group)
        if pg_state.local_world_size != local_world_size:
            raise RuntimeError(
                f'Local world size at save time was {pg_state.local_world_size}, '
                f'but at load time was {local_world_size}')

        global_world_size = distributed_c10d.get_world_size()
        if pg_state.global_world_size != global_world_size:
            raise RuntimeError(
                f'Global world size at save time was {pg_state.global_world_size}, '
                f'but at load time was {global_world_size}')

        self._post_init()


def _create_tensor_from_params(*size, local_device, tensor_properties: TensorProperties):
    """ Helper to construct tensor from size, device and common params. """
    dtype = tensor_properties.dtype
    layout = tensor_properties.layout
    requires_grad = tensor_properties.requires_grad
    memory_format = tensor_properties.memory_format
    pin_memory = tensor_properties.pin_memory

    return torch.empty(
        *size, dtype=dtype, layout=layout,
        device=local_device, requires_grad=requires_grad,
        memory_format=memory_format, pin_memory=pin_memory
    )<|MERGE_RESOLUTION|>--- conflicted
+++ resolved
@@ -618,11 +618,7 @@
             if device_to.index != current_idx:
                 import warnings
                 warnings.warn("ShardedTensor.to only move tensor to its current device"
-<<<<<<< HEAD
-                              "If you want to put to different device, use `reshard` instead.", stacklevel=2)
-=======
                               "If you want to put to different device, use `reshard` instead.", stacklevel=TO_BE_DETERMINED)
->>>>>>> fff02e67
             device_to = torch.device(current_idx)
 
         copy_tensor = kwargs.get("copy", False)
@@ -795,11 +791,7 @@
                  We fully rely on the user to ensure local tensor is sharded based on the
                  sharding spec.
         """
-<<<<<<< HEAD
-        warnings.warn(DEPRECATE_MSG, stacklevel=2)
-=======
         warnings.warn(DEPRECATE_MSG, stacklevel=TO_BE_DETERMINED)
->>>>>>> fff02e67
 
         if not local_tensor.is_contiguous():
             raise ValueError('local_tensor is not a contiguous Tensor.')
@@ -1056,11 +1048,7 @@
             tensor([[3], [3], [5], [5], [7], [7], [9], [9]]) # Rank 2
             tensor([[4], [4], [6], [6], [8], [8], [10], [10]]) # Rank 3
         """
-<<<<<<< HEAD
-        warnings.warn(DEPRECATE_MSG, stacklevel=2)
-=======
         warnings.warn(DEPRECATE_MSG, stacklevel=TO_BE_DETERMINED)
->>>>>>> fff02e67
 
         if (
             not isinstance(resharding_spec, shard_spec.ChunkShardingSpec) or
@@ -1130,11 +1118,7 @@
                 f"torch function '{func.__name__}', with args: {args} and "
                 f"kwargs: {kwargs} not supported for ShardedTensor!")
 
-<<<<<<< HEAD
-        warnings.warn(DEPRECATE_MSG, stacklevel=2)
-=======
         warnings.warn(DEPRECATE_MSG, stacklevel=TO_BE_DETERMINED)
->>>>>>> fff02e67
         # Find ShardedTensor instance to get process_group and sharding_spec.
         st_instance = None
 
