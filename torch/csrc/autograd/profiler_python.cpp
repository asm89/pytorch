#include <torch/csrc/autograd/profiler_python.h>

#include <iostream>
#include <limits>
#include <memory>
#include <string>
#include <utility>
#include <vector>

#include <Python.h>
#include <frameobject.h>

#include <c10/macros/Macros.h>
#include <c10/util/flat_hash_map.h>
#include <c10/util/irange.h>
#include <torch/csrc/autograd/profiler_kineto.h>
#include <torch/csrc/profiler/collection.h>
<<<<<<< HEAD
#include <torch/csrc/utils/python_strings.h>
=======
#include <torch/csrc/profiler/containers.h>
#include <torch/csrc/profiler/util.h>
>>>>>>> c10908cd
#include <torch/csrc/utils/pybind.h>
#include <torch/csrc/utils/python_strings.h>

namespace py = pybind11;


namespace torch { namespace autograd { namespace profiler { namespace python_tracer {
using torch::profiler::impl::python_tracer::CallType;
using torch::profiler::impl::python_tracer::PythonTracerBase;
using torch::profiler::impl::python_tracer::PyTraceEvent;

namespace {

// ============================================================================
// == Core data types =========================================================
// ============================================================================
<<<<<<< HEAD
=======
// When we are tracing a Python program, the general procedure is to record
// every time we enter or exit a function and later replay these events during
// post processing. Thus, during the profiling phase we want to do the MINIMAL
// amount of work to capture all of the information that we need; otherwise we
// will distort the profile. (While we don't wish to be terribly inefficient
// during post processing, we are willing to do extra fixup work in post if it
// reduces overhead in the profiling phase.)
//
// When the tracer first enters a frame, it constructs a CallKey for that
// location. The contents of the key vary by context. For a python function
// the key is the (PyCodeObject*, int) pair that defines the bytecode of the
// function. For an `nn.Module` the key is a (non-owning) pointer to `self`.
// For a bound C function it is a (non-owning) pointer to the bound function.
// A CallKey should be small, inexpensive, and POD.
//
// We then collect a CallKey<CallType::PyCall> for the calling frame for better
// source tracking. This pair is a `Callsite`, and serves as a first level key
// during tracing. We lookup the Callsite in a thread local cache which maps
// Callsite to a unique integer `TraceKey`. On a cache hit, we simply store the
// TraceKey and return. On a cache miss, we use a global value cache to store
// whatever fields we need from the two CallKeys, generate a new TraceKey, and
// update the local cache.
//
// During post processing we:
//   1) Determine the type represented by a TraceKey by checking which
//      sub-cache it appears in in the thread local cache.
//   2) Look up the pair of CallKeys from the thread local cache.
//   3) Look up the expanded values of each CallKey from the global value cache.
//
// To add a new event type to the cache:
//   1) Add an entry to the `CallType` enum.
//   2) Add a specialization of Config which defined key_t and cache_t.
//   3) Add a specialization of ValueCache::store and ValueCache::load.

template <CallType>
struct Config;

template <>
struct Config<CallType::PyCall> {
  using key_t = CodeLocation;
  using cache_t = ska::flat_hash_map<key_t, PyFrameState>;
  static constexpr EventType event_type = EventType::PyCall;
};

template <>
struct Config<CallType::PyModuleCall> {
  using key_t = PyModuleSelf;
  struct cache_t {
    c10::optional<CodeLocation> module_forward_;
    ska::flat_hash_map<PyModuleSelf, PyModuleCls> modules_;
    ska::flat_hash_map<PyModuleCls, at::StringView> module_cls_names_;
  };
  static constexpr EventType event_type = EventType::PyCall;
};

template <>
struct Config<CallType::PyCCall> {
  using key_t = torch::profiler::impl::PyCFunction;
  using cache_t = ska::flat_hash_map<key_t, at::StringView>;
  static constexpr EventType event_type = EventType::PyCCall;
};

// ============================================================================
// == Callsite & ValueCache: Storage during profiling =========================
// ============================================================================
template <CallType C>
class Callsite {
 public:
  static constexpr CallType call_type = C;
  using key_t = typename Config<C>::key_t;

  static_assert(
      std::is_trivially_copyable<key_t>::value,
      "Key should be trivial, as it is passed by value.");

  template <typename U>
  Callsite(U value, const PyFrameObject* f_back)
      : value_(value), caller_(f_back) {}

  bool operator==(const Callsite<C>& other) const {
    return value_ == other.value_ && caller_ == other.caller_;
  }

  key_t value_;
  Config<CallType::PyCall>::key_t caller_;
};

class ValueCache {
 public:
  template <CallType C>
  void store(const typename Config<C>::key_t&);

  template <CallType C>
  auto load(const Callsite<C>& callsite, size_t python_tid) const {
    auto caller = load<CallType::PyCall>(callsite.caller_);
    TORCH_INTERNAL_ASSERT(!caller.second.has_value());
    return ExtraFields<Config<C>::event_type>{
        /*end_time_ns=*/std::numeric_limits<time_t>::min(),
        python_tid,
        caller.first,
        load<C>(callsite.value_)};
  }

  void trimPrefixes();

 private:
  template <CallType C>
  typename ExtraFields<Config<C>::event_type>::args_t load(
      const typename Config<C>::key_t&) const;

  template <CallType C>
  using State = typename Config<C>::cache_t;

  CallTypeHelper<State>::tuple_type state_;
};

// ============================================================================
// == Type specific store and load implementations. ===========================
// ============================================================================
using PyCallKey = Config<CallType::PyCall>::key_t;
using PyModuleCallKey = Config<CallType::PyModuleCall>::key_t;
using PyCCallKey = Config<CallType::PyCCall>::key_t;

template <>
void ValueCache::store<CallType::PyCall>(const PyCallKey& key) {
  auto& locations = std::get<CallType::PyCall>(state_);
  if (C10_UNLIKELY(locations.find(key) == locations.end())) {
    TORCH_INTERNAL_ASSERT(key.code_ != nullptr);
    locations[key] = {
        PyCode_Addr2Line(key.code_, key.lasti_),
        at::StringView(THPUtils_unpackString(key.code_->co_filename)),
        at::StringView(THPUtils_unpackString(key.code_->co_name))};
  }
}

template <>
ExtraFields<EventType::PyCall>::args_t ValueCache::load<CallType::PyCall>(
    const PyCallKey& key) const {
  return {std::get<CallType::PyCall>(state_).at(key), c10::nullopt};
}

template <>
void ValueCache::store<CallType::PyModuleCall>(const PyModuleCallKey& key) {
  auto& cache = std::get<CallType::PyModuleCall>(state_);
  if (C10_UNLIKELY(cache.modules_.find(key) == cache.modules_.end())) {
    if (C10_UNLIKELY(!cache.module_forward_.has_value())) {
      auto frame = PyEval_GetFrame();
      TORCH_INTERNAL_ASSERT((PyObject*)(frame->f_code) == nnModuleCode());
      cache.module_forward_ = PyCallKey(frame);
      store<CallType::PyCall>(*cache.module_forward_);
    }
    auto cls_handle = py::handle((PyObject*)key).attr("__class__");
    auto cls = PyModuleCls(cls_handle.ptr());
    cache.modules_[key] = cls;

    if (cache.module_cls_names_.find(cls) == cache.module_cls_names_.end()) {
      cache.module_cls_names_[cls] =
          at::StringView(py::str(cls_handle.attr("__name__")));
    }
  }
}

template <>
ExtraFields<EventType::PyCall>::args_t ValueCache::load<CallType::PyModuleCall>(
    const PyModuleCallKey& key) const {
  auto& cache = std::get<CallType::PyModuleCall>(state_);
  TORCH_INTERNAL_ASSERT(cache.module_forward_.has_value());
  auto cls = cache.modules_.at(key);
  auto fwd = std::get<CallType::PyCall>(state_).at(*cache.module_forward_);
  return {fwd, NNModuleInfo{key, cls, cache.module_cls_names_.at(cls)}};
}

template <>
void ValueCache::store<CallType::PyCCall>(const PyCCallKey& key) {
  auto& names = std::get<CallType::PyCCall>(state_);
  if (C10_UNLIKELY(names.find(key) == names.end())) {
    names[key] = at::StringView(py::repr((PyObject*)key));
  }
}

template <>
ExtraFields<EventType::PyCCall>::args_t ValueCache::load<CallType::PyCCall>(
    const PyCCallKey& key) const {
  return std::get<CallType::PyCCall>(state_).at(key);
}

// TODO: Use re2.
void ValueCache::trimPrefixes() {
  static auto prefixes = py::module::import("torch.profiler.python_tracer")
                             .attr("_prefix_regex")()
                             .cast<std::vector<std::string>>();

  for (auto& it : std::get<CallType::PyCall>(state_)) {
    std::string filename = it.second.filename_.str();
    for (const auto& p : prefixes) {
      if (filename.compare(0, p.size(), p) == 0) {
        filename.erase(0, p.size());
        it.second.filename_ = at::StringView(filename);
        break;
      }
    }
  }
}

// ============================================================================
// == TraceKey cache ==========================================================
// ============================================================================
using python_tracer::TraceKey;

TraceKey nextKey() {
  static std::atomic<uint64_t> key{0};
  return TraceKey{++key};
}

template <CallType C>
struct TraceKeyCacheState {
  struct Hash {
    size_t operator()(const Callsite<C>& key) {
      return c10::get_hash(key.value_, key.caller_);
    }
  };

  TraceKey intern(Callsite<C> callsite, ValueCache& value_cache) {
    auto it = state_.find(callsite);
    if (C10_UNLIKELY(it == state_.end())) {
      value_cache.store<C>(callsite.value_);
      value_cache.store<CallType::PyCall>(callsite.caller_);
      it = state_.insert({callsite, nextKey()}).first;
    }
    return it->second;
  }

  auto lookup(Callsite<C>& callsite, ValueCache& value_cache) const {
    return std::make_pair(
        value_cache.load<C>(callsite.value_),
        value_cache.load<CallType::PyCall>(callsite.caller_));
  }
>>>>>>> c10908cd

// PyObject that allows different threads to record events without colliding.
// It is passed as the second argument when enabling tracing via
// `PyEval_SetProfile`.
struct TraceContext {
<<<<<<< HEAD
  PyObject_HEAD

  // It is wasteful to store an entire PyThreadState* in RawEvent. So
  // instead, we map thread ids down to a compact space that we can store in
  // a single byte.
  uint8_t thread_id_;
  PyThreadState* thread_state_;

  // Likewise, int64_t is more precision than we need. By tracking when the
  // profiler starts we can store "time since profile begin" which can fit
  // into less space.
  int64_t initial_us_;

  // TODO:
  //   Wall time is actually fairly expensive to compute. Empirically, it
  //   takes ~600 ns to call `now()`. This puts a hard lower bound on the
  //   overhead of the tracer. If we collected wall time less frequently, and
  //   used TSC (e.g. through __rdtsc) to interpolate it should be possible
  //   to reduce time spent on timestamps while retaining the same level of
  //   accuracy.
=======
  PyObject_HEAD ThreadLocalResults* thread_local_results_;
>>>>>>> c10908cd
};

// CPython boilerplate to define `TraceContext` as a proper python object.
static PyTypeObject TraceContextType = {
    PyVarObject_HEAD_INIT(nullptr, 0) "TraceContext", /* tp_name */
    sizeof(TraceContext), /* tp_basicsize */
    0, /* tp_itemsize */
    nullptr, /* tp_dealloc */
    0,
    /* tp_vectorcall_offset */ // NOLINT: modernize-use-nullptr
    nullptr, /* tp_getattr */
    nullptr, /* tp_setattr */
    nullptr, /* tp_reserved */
    nullptr, /* tp_repr */
    nullptr, /* tp_as_number */
    nullptr, /* tp_as_sequence */
    nullptr, /* tp_as_mapping */
    nullptr, /* tp_hash  */
    nullptr, /* tp_call */
    nullptr, /* tp_str */
    nullptr, /* tp_getattro */
    nullptr, /* tp_setattro */
    nullptr, /* tp_as_buffer */
    Py_TPFLAGS_DEFAULT, /* tp_flags */
    "Python tracer TLS", /* tp_doc */
    nullptr, /* tp_traverse */
    nullptr, /* tp_clear */
    nullptr, /* tp_richcompare */
    0, /* tp_weaklistoffset */
    nullptr, /* tp_iter */
    nullptr, /* tp_iternext */
    nullptr, /* tp_methods */
    nullptr, /* tp_members */
    nullptr, /* tp_getset */
    nullptr, /* tp_base */
    nullptr, /* tp_dict */
    nullptr, /* tp_descr_get */
    nullptr, /* tp_descr_set */
    0, /* tp_dictoffset */
    nullptr, /* tp_init */
    nullptr, /* tp_alloc */
    PyType_GenericNew, /* tp_new */
    nullptr /* tp_free */
};

// CPython has a more expressive set of events for tracing / profiling:
//   https://github.com/python/cpython/blob/f291404a802d6a1bc50f817c7a26ff3ac9a199ff/Include/cpython/pystate.h#L22-L29
// As an implementation detail they are defined as 0-7, however we don't want
// to rely on that while bit packing. Furthermore, the CPython descriptions
// are finer granularity than we're interested in. We do not need to
// differentiate between a normal return and an exception (both act as a pop in
// our replay stack), and we are not interested in `PyTrace_LINE` or
// `PyTrace_OPCODE`. To simplify things we store our own enum when tracefunc is
// called, and then use for all subsequent processing.
enum TraceTag { kPy_Call = 0, kPy_Return, kC_Call, kC_Return };

//   When we are tracing a Python program, the general procedure is to record
// every time we enter or exit a function and later replay these events during
// post processing. Thus, during the profiling phase we want to do the MINIMAL
// amount of work to capture all of the information that we need; otherwise we
// will distort the profile. (While we don't wish to be terribly inefficient
// during post processing, we are willing to do extra fixup work in post if it
// reduces overhead in the profiling phase.)
//
//   To that end, `RawEvent` (which logs calls and returns) is bitpacked to
// reduce data stored and fit more events on a cache line. The following
// techniques are used:
//
//  1) Storing `tag_` as a uint8_t rather than a TraceTag.
//      The size of an enum, surprisingly, is not the amount of space needed
//      to store all the fields, but rather *at least* that size.
//      (`sizeof(TraceTag) == 2` on my system, for example.)
//
//  2) Storing thread id rather than the full PyThreadState*.
//
//  3) Storing f_lasti as a uint16_t rather than a full int.
//      In practice this is plenty. It is also less dangerous than it might
//      initially seem; when we call the CPython API (`PyCode_Addr2Line`) we
//      use the full int `f_lasti`. The truncation in the stored event only
//      affects the cache key when we replay the stack. While this could result
//      in cache misses (and unknown names) in corner cases, it has the
//      significant benefit of letting us skip the full line number calculation
//      after the first call to a function.
//
//  4) Storing time relative to the start of profiling.
//      In general profiling is short lived. Storing an entire int64_t just to
//      record that a handful of microseconds have passed is not a good use of
//      bits. So instead, we record the time since profiling began. We can
//      fit over an hour into a uint32_t which is far longer than the profiler
//      should ever run for a continuous period.
//
// With these tricks we can pack all of the above into a single 8 byte word.
// The second word is case dependent.
//
// One obvious question is: why manually tag the union rather than using a
// `std::variant`? (Or `c10::variant`, as it were.) The answer is that due
// to alignment the tag would have to be packed with the union data and
// `RawEvent` would grow to three words. (Not just 50% bigger, but also less
// cache friendly.)
struct RawEvent {
  RawEvent(TraceTag tag, int lasti, TraceContext* ctx)
      : tag_(static_cast<uint8_t>(tag)),
        thread_id_(ctx->thread_id_),
        lasti_(static_cast<uint16_t>(lasti)),
        misc_() {
    int64_t t = now() - ctx->initial_us_;
    t_ = static_cast<uint32_t>(t);

    TORCH_INTERNAL_ASSERT_DEBUG_ONLY(
        lasti <= std::numeric_limits<uint16_t>::max());
    TORCH_INTERNAL_ASSERT_DEBUG_ONLY(t <= std::numeric_limits<uint32_t>::max());
  }

  RawEvent(TraceTag tag, int lasti, TraceContext* ctx, PyCodeObject* f_code)
      : RawEvent(tag, lasti, ctx) {
    TORCH_INTERNAL_ASSERT_DEBUG_ONLY(tag == TraceTag::kPy_Call);
    misc_.f_code_ = f_code;
  }

  RawEvent(TraceTag tag, int lasti, TraceContext* ctx, PyObject* arg)
      : RawEvent(tag, lasti, ctx) {
    TORCH_INTERNAL_ASSERT_DEBUG_ONLY(tag == TraceTag::kC_Call);
    misc_.arg_ = arg;
  }

  uint8_t tag_;
  uint8_t thread_id_;
  uint16_t lasti_;
  uint32_t t_;
  union {
    // TraceTag::kPy_Call
    PyCodeObject* f_code_;

    // TraceTag::kC_Call
    PyObject* arg_;

    // TraceTag::kPy_Return
    // TraceTag::kC_Return
    // ** Unused (placeholder) **
    void* null_;
  } misc_;

  C10_NODISCARD TraceTag tag() const {
    return static_cast<TraceTag>(tag_);
  }

  C10_NODISCARD int lasti() const {
    // f_lasti is positive, with one exception: CPython intializes frames
    // with `f_lasti = -1`. We don't want to give up half of the range by
    // switching to int16_t. So instead we do the fast (underflowing) cast
    // in the ctor, and rectify the value in this accessor which should
    // only be called during trace post processing.
    return lasti_ == std::numeric_limits<uint16_t>::max() ? (int)(-1)
                                                          : (int)lasti_;
  }
};

// Make sure the bit packing that we do in RawEvent actually results in the
// desired size reduction.
static_assert(sizeof(RawEvent) <= 16, "RawEvent is too large");

// std::hash doesn't have a specialization for pairs so we have to define one.
// A simple XOR is good enough for our purposes.
struct hash_pair {
  template <class T1, class T2>
  size_t operator()(const std::pair<T1, T2>& pair) const {
    return std::hash<T1>()(pair.first) ^ std::hash<T2>()(pair.second);
  }
};

// ============================================================================
// == Tracing implementation ==================================================
// ============================================================================
constexpr size_t max_py_threads = std::numeric_limits<uint8_t>::max() + 1;

class PythonTracer final : public PythonTracerBase {
 public:
  static int pyProfileFn(
      PyObject* obj,
      PyFrameObject* frame,
      int what,
      PyObject* arg);

  static PythonTracer& singleton();
  void start() override;
  void stop() override;
  std::vector<std::unique_ptr<PyTraceEvent>> getEvents() override;
  void clear() override;

 private:
  PythonTracer();
  friend class PyTraceReplay;

  void recordPyCall(TraceContext* ctx, PyFrameObject* frame);
  void recordCCall(TraceContext* ctx, PyFrameObject* frame, PyObject* arg);
  void recordReturn(TraceContext* ctx, PyFrameObject* frame, TraceTag tag);

  void storeDescription(PyFrameObject* frame);
  void trackModule(PyFrameObject* frame);

  // It is imperitive that we do not store strings for each python function,
  // as that would do terrible things to our profiling overhead. So instead
  // we store the much cheaper pair of `PyCodeObject*` and `int` which we can
  // pack into `RawEvent`, and then store a mapping to the full strings the
  // first time we see a function.
  //
  // TODO:
  //   In theory we should be able to use a combination of Py_INCREF on
  //   `f_code` and string interning to skip this step. (Effectively reusing
  //   work that the CPython interpreter has already done.) However it tends
  //   to segfault and simply caching the strings is inexpensive.
  struct CodeDescription {
    CodeDescription(int line_no, std::string filename, std::string funcname)
        : line_no_(line_no),
          filename_(std::move(filename)),
          funcname_(std::move(funcname)) {}
    int line_no_;
    std::string filename_;
    std::string funcname_;
  };

<<<<<<< HEAD
  struct ModuleForward {
    ModuleForward(size_t event_index, PyObject* self)
        : event_index_(event_index), self_(self) {}
    size_t event_index_;

    // NB:
    //  This is a non-owning reference to keep `ModuleForward` POD;
    //  `PythonTracer` owns the contents instead. We  Py_INCREF in
    //  `trackModule`, and `reset` is responsible for  calling Py_DECREF
    //  when clearing `module_calls_`.
    PyObject* self_;
  };
=======
  void recordPyCall(ThreadLocalResults& tls, PyFrameObject* frame);
  void recordCCall(
      ThreadLocalResults& tls,
      PyFrameObject* frame,
      PyObject* arg);
>>>>>>> c10908cd

  bool active_;
  PyObject* module_call_code_;
  std::vector<std::string> path_prefixes_;
  std::vector<TraceContext*> trace_contexts_;

  std::vector<RawEvent> events_;
  std::vector<ModuleForward> module_calls_;

  using DescriptionKey = std::pair</*f_code=*/PyCodeObject*, /*f_lasti=*/int>;
  ska::flat_hash_map<DescriptionKey, CodeDescription, hash_pair>
      code_descriptions_;
  ska::flat_hash_map<PyObject*, std::string> c_function_reprs_;
};

PythonTracer& PythonTracer::singleton() {
  static PythonTracer singleton_;
  return singleton_;
}

PythonTracer::PythonTracer() : active_(false) {
  path_prefixes_ = py::module::import("torch.profiler.python_tracer")
    .attr("_prefix_regex")().cast<std::vector<std::string>>();

  module_call_code_ = py::module::import("torch.nn")
    .attr("Module")
    .attr("__call__")
    .attr("__code__")
    .ptr();
}

void PythonTracer::start() {
  // TODO: Make `max_threads` an input again.
  size_t max_threads = 1;
  TORCH_CHECK(!active_, "PythonTracer is already active")
  TORCH_CHECK(
      !trace_contexts_.size(), "PythonTracer should not have active contexts");
  TORCH_CHECK(
      max_threads > 0, "max_threads must be positive, got ", max_threads);
  TORCH_CHECK(
      max_threads <= max_py_threads,
      "max_threads must be less than or equal to ",
      max_py_threads);

  pybind11::gil_scoped_acquire gil;
  auto t0 = now();

  // Loop over all threads within the current interpreter. We will need to
  // register a trace function with each thread. We set the current thread to
  // position zero to ensure that it is traced, and so we can restore the
  // thread state after registration.
  std::vector<PyThreadState*> thread_states{PyThreadState_Get()};
  if (max_threads > 1) {
    auto thread_state = thread_states[0];
    while (thread_state != nullptr) {
      if (thread_state != thread_states[0]) {
        thread_states.push_back(thread_state);
      }
      thread_state = PyThreadState_Next(thread_state);
    }

    if (thread_states.size() > max_threads) {
      std::cout << "Warning: can only trace " << max_threads << " threads. "
                << thread_states.size() << " are currently active."
                << std::endl;
      thread_states.resize(max_threads);
    }
  }

  // Register the tracer in each thread.
  for (const auto i : c10::irange(thread_states.size())) {
    PyThreadState* thread_state = thread_states[i];
    PyThreadState_Swap(thread_state);

    auto ctx = (TraceContext*)TraceContextType.tp_alloc(&TraceContextType, 0);
    ctx->thread_id_ = (uint8_t)i;
    ctx->thread_state_ = thread_state;
    ctx->initial_us_ = t0;
    trace_contexts_.push_back(ctx);

    // When we begin profiling there are already frames on the Python
    // interpreter stack. To ensure a complete trace, we must push calls
    // to all the prior frames onto our event stack. (We stop at depth=128)
    std::vector<PyFrameObject*> current_stack;
    auto frame = PyEval_GetFrame();
    size_t depth = 0; // Make sure we can't infinite loop.
    while (frame != nullptr && depth <= 128) {
      current_stack.push_back(frame);
      frame = frame->f_back;
      depth++;
    }
    for (auto it = current_stack.rbegin(); it != current_stack.rend(); it++) {
      recordPyCall(ctx, *it);
    }

    // Note:
    //   This profile will not compose with other CPython profilers, and
    //   cannot be round tripped via `sys.settrace(sys.gettrace())`
    PyEval_SetProfile(PythonTracer::pyProfileFn, (PyObject*)ctx);
  }

  // Restore the thread state to its initial value.
  PyThreadState_Swap(thread_states[0]);

  active_ = true;
};

void PythonTracer::stop() {
  TORCH_INTERNAL_ASSERT(active_, "PythonTracer is not running.")

  pybind11::gil_scoped_acquire gil;

  PyThreadState* initial_thread_state = PyThreadState_Get();
  for (const auto i : trace_contexts_) {
    PyThreadState_Swap(i->thread_state_);
    PyEval_SetProfile(nullptr, nullptr);
  }
  PyThreadState_Swap(initial_thread_state);
  active_ = false;
}

void PythonTracer::clear() {
<<<<<<< HEAD
  TORCH_CHECK(!active_, "Cannot clear state while PythonTracer is active.");
  for (auto i : trace_contexts_) {
    Py_DECREF((PyObject*)i);
  }
  trace_contexts_.clear();
  events_.clear();
  code_descriptions_.clear();
  c_function_reprs_.clear();
  for (auto& i : module_calls_) {
    Py_DECREF(i.self_);
  }
  module_calls_.clear();
=======
  TORCH_CHECK(
      queue_ == nullptr, "Cannot clear state while PythonTracer is active.");
  thread_local_results_.clear();
  value_cache_ = ValueCache();
>>>>>>> c10908cd
}

void PythonTracer::recordPyCall(TraceContext* ctx, PyFrameObject* frame) {
  events_.emplace_back(TraceTag::kPy_Call, frame->f_lasti, ctx, frame->f_code);
  storeDescription(frame);
  trackModule(frame);
}

void PythonTracer::recordCCall(
    TraceContext* ctx,
    PyFrameObject* frame,
    PyObject* arg) {
  events_.emplace_back(TraceTag::kC_Call, frame->f_lasti, ctx, arg);
  const auto& it = c_function_reprs_.find(arg);
  if C10_UNLIKELY (it == c_function_reprs_.end()) {
    c_function_reprs_[arg] = py::repr(arg);
  }
}

void PythonTracer::recordReturn(
    TraceContext* ctx,
    PyFrameObject* frame,
    TraceTag tag) {
  events_.emplace_back(tag, frame->f_lasti, ctx);
}

// NB:
//  `frame->f_lasti` will advance as the interpreter progresses through the
//  code object. Thus, we need to call `storeDescription` when we record the
//  call rather than the return. (Otherwise we would get the line with the
//  return stmt.)
void PythonTracer::storeDescription(PyFrameObject* frame) {
  const auto& it = code_descriptions_.find({frame->f_code, frame->f_lasti});
  if C10_UNLIKELY (it == code_descriptions_.end()) {
    code_descriptions_.insert(
        {{frame->f_code, frame->f_lasti},
         {/*line_no=*/PyCode_Addr2Line(frame->f_code, frame->f_lasti),
          /*filename=*/THPUtils_unpackString(frame->f_code->co_filename),
          /*funcname=*/THPUtils_unpackString(frame->f_code->co_name)}});
  }
}

void PythonTracer::trackModule(PyFrameObject* frame) {
  if ((PyObject*)(frame->f_code) == module_call_code_) {
    // By default, CPython stores locals in a "fast" format, with an array
    // of names and an array of values. Consequently, frame->f_locals is
    // NULL since the interpreter has no need to populate it.
    //
    // If these arrays were part of the public API then we could very
    // quickly access `self`. Unfortunately they are not, and moreover are
    // not stable across versions. As a result, we are forced to call
    // `PyFrame_FastToLocals` which forces the interpreter to materialize
    // the full dict of locals.
    PyFrame_FastToLocals(frame);
    auto self = PyDict_GetItemString(frame->f_locals, "self");
    Py_INCREF(self);
    module_calls_.emplace_back(
        /*event_index=*/events_.size() - 1,
        /*self=*/self);
    PyFrame_LocalsToFast(frame, 0);
  }
};

// ============================================================================
// == Post processing =========================================================
// ============================================================================

class PyTraceReplay {
 public:
  static std::vector<std::unique_ptr<PyTraceEvent>> getEvents() {
    return PyTraceReplay().replayStack();
  }

 private:
  PyTraceReplay();
  std::vector<std::unique_ptr<PyTraceEvent>> replayStack() const;

  struct ReplayFrame {
    std::unique_ptr<PyTraceEvent> event_;
    size_t id_;
    size_t parent_id_;
  };

  ska::flat_hash_map<size_t, PyObject*> module_self_map_;
  ska::flat_hash_map<size_t, std::string> module_name_map_;
};

PyTraceReplay::PyTraceReplay() {
  ska::flat_hash_map<PyObject*, std::string> module_names;
  for (const auto& call : PythonTracer::singleton().module_calls_) {
    if (module_names.find(call.self_) == module_names.end()) {
      std::stringstream name_stream;
      auto py_class_name =
          py::handle(call.self_).attr("__class__").attr("__name__");
      name_stream << "nn.Module: " << py::str(py_class_name);
      module_names.insert({call.self_, name_stream.str()});
    }

    module_self_map_.insert({call.event_index_, call.self_});
    module_name_map_.insert({call.event_index_, module_names.at(call.self_)});
  }
}

<<<<<<< HEAD
// TODO: Use re2.
void trimPrefix(std::string& s, const std::vector<std::string>& prefixes) {
  for (const auto& p : prefixes) {
    if (s.compare(0, p.size(), p) == 0) {
      s.erase(0, p.size());
      return;
=======
  template <EventType E, size_t N>
  void addExits(AppendOnlyList<approx_time_t, N>& exits, size_t python_tid) {
    for (const auto i : exits) {
      get_state<E>().exits_.push({time_converter_(i), python_tid});
>>>>>>> c10908cd
    }
  }
}

std::vector<std::unique_ptr<PyTraceEvent>> PyTraceReplay::replayStack() const {
  const auto& tracer = PythonTracer::singleton();

  // We want to prune paths to a sensible prefix. For example
  //   `/foo/bar/baz/site-packages/torch/__init__.py` -> `torch/__init__.py`
  // Pruning the path prefix is somewhat expensive, so we cache it.
  ska::flat_hash_map<std::string, std::string> filename_map;
  for (const auto& i : tracer.code_descriptions_) {
    if (filename_map.find(i.second.filename_) == filename_map.end()) {
      std::string s(i.second.filename_);
      trimPrefix(s, tracer.path_prefixes_);
      filename_map[i.second.filename_] = s;
    }
  }

  auto py_name = [&](const RawEvent& e) {
    const auto& desc_it =
        tracer.code_descriptions_.find({e.misc_.f_code_, e.lasti()});
    if (desc_it != tracer.code_descriptions_.end()) {
      std::stringstream name_stream;
      name_stream << filename_map.at(desc_it->second.filename_) << "("
                  << desc_it->second.line_no_
                  << "): " << desc_it->second.funcname_;
      return name_stream.str();
    }
    return std::string("Python: ???");
  };

<<<<<<< HEAD
  size_t id_counter = 0;
  std::vector<std::vector<ReplayFrame>> stacks(tracer.trace_contexts_.size());
  std::vector<ReplayFrame> results;

  // Match calls and returns.
  size_t event_idx = 0;
  for (auto& raw_event : tracer.events_) {
    auto& stack = stacks[raw_event.thread_id_];
    auto ctx = tracer.trace_contexts_[raw_event.thread_id_];
    auto t = static_cast<int64_t>(raw_event.t_) + ctx->initial_us_;

    auto push_frame =
        [&](std::string name, CallType call_type, size_t module_id = 0) {
          stack.push_back(ReplayFrame{
              /*event_=*/std::make_unique<PyTraceEvent>(PyTraceEvent{
                  /*startTime_=*/t,
                  /*endTime_=*/-1, // Placeholder
                  /*name_=*/name,
                  /*thread_id_=*/raw_event.thread_id_,
                  /*parent_=*/nullptr, // Placeholder
                  /*call_type_=*/call_type,
                  /*module_id_=*/module_id,
                  /*call_idx_=*/event_idx,
                  /*return_idx_=*/0 // Placeholder
              }),
              /*id_=*/id_counter++,
              /*parent_id_=*/stack.size() ? stack.back().id_ : 0,
          });
        };

    switch (raw_event.tag()) {
      case TraceTag::kPy_Call:
        if (module_name_map_.find(event_idx) != module_name_map_.end()) {
          push_frame(
              module_name_map_.at(event_idx),
              CallType::kPyModuleCall,
              reinterpret_cast<size_t>(module_self_map_.at(event_idx)));
        } else {
          push_frame(py_name(raw_event), CallType::kPyCall);
        }
        break;
=======
  template <EventType E>
  auto& get_state() {
    return std::get < E == EventType::PyCall ? 0 : 1 > (state_);
  }
>>>>>>> c10908cd

      case TraceTag::kC_Call:
        push_frame(
            tracer.c_function_reprs_.at(raw_event.misc_.arg_),
            CallType::kCCall);
        break;

      case TraceTag::kPy_Return:
      case TraceTag::kC_Return:
        TORCH_INTERNAL_ASSERT(stack.size(), "Python replay stack is empty.")
        stack.back().event_->endTime_ = t;
        stack.back().event_->return_idx_ = event_idx;
        results.push_back(std::move(stack.back()));
        stack.pop_back();
        break;
    }
    event_idx++;
  }

  // Cleanup by feining return to close out the stack. This is needed so
  // frames above the one that called the profiler still appear in the trace.
  const auto t_final = now();
  for (auto& stack : stacks) {
    while (stack.size()) {
      stack.back().event_->endTime_ = t_final;
      stack.back().event_->return_idx_ = event_idx;
      results.push_back(std::move(stack.back()));
      stack.pop_back();
      event_idx++;
    }
  }

<<<<<<< HEAD
  // Convert to `PyTraceEvent`, and map id to pointer.
  ska::flat_hash_map<size_t, PyTraceEvent*> event_id_map{{0, nullptr}};
  std::vector<std::unique_ptr<PyTraceEvent>> out;
  for (auto& r : results) {
    out.push_back(std::move(r.event_));
    event_id_map.insert({r.id_, out.back().get()});
=======
  template <typename T>
  void operator()(T&) {}

  size_t current_python_id_{0};
  ska::flat_hash_map<PyModuleCls, ska::flat_hash_map<PyModuleSelf, size_t>>
      module_ids_;
};

std::vector<std::shared_ptr<Result>> PythonTracer::getEvents(
    std::function<time_t(approx_time_t)> time_converter,
    std::vector<python_tracer::CompressedEvent>& enters) {
  value_cache_.trimPrefixes();
  PostProcess post_process(time_converter, thread_local_results_, value_cache_);
  auto out = post_process.run(enters);

  std::stable_sort(out.begin(), out.end(), [](const auto& a, const auto& b) {
    return a->start_time_ns_ < b->start_time_ns_;
  });

  PythonIDVisitor id_visitor;
  for (auto& i : out) {
    c10::visit(id_visitor, i->extra_fields_);
>>>>>>> c10908cd
  }

  // Link parents to children.
  for (const auto i : c10::irange(results.size())) {
    out[i]->parent_ = event_id_map.at(results[i].parent_id_);
  }
  return out;
}

std::vector<std::unique_ptr<PyTraceEvent>> PythonTracer::getEvents() {
  return PyTraceReplay::getEvents();
}

// ============================================================================
// == API =====================================================================
// ============================================================================
int PythonTracer::pyProfileFn(
    PyObject* obj,
    PyFrameObject* frame,
    int what,
    PyObject* arg) {
  auto ctx = reinterpret_cast<TraceContext*>(obj);
  switch (what) {
    case PyTrace_CALL:
      PythonTracer::singleton().recordPyCall(ctx, frame);
      break;

    case PyTrace_C_CALL:
      PythonTracer::singleton().recordCCall(ctx, frame, arg);
      break;

    case PyTrace_EXCEPTION:
    case PyTrace_RETURN:
      PythonTracer::singleton().recordReturn(ctx, frame, TraceTag::kPy_Return);
      break;

    case PyTrace_C_EXCEPTION:
    case PyTrace_C_RETURN:
      PythonTracer::singleton().recordReturn(ctx, frame, TraceTag::kC_Return);
      break;
  }
  return 0;
}

PythonTracerBase& getTracer() {
  return PythonTracer::singleton();
}
} // namespace

void init() {
  pybind11::gil_scoped_acquire gil;
  TORCH_CHECK(PyType_Ready(&TraceContextType) == 0);
  torch::profiler::impl::python_tracer::registerTracer(&getTracer);
}
}}}} // namespace torch::autograd::profiler::python_tracer<|MERGE_RESOLUTION|>--- conflicted
+++ resolved
@@ -1,8 +1,11 @@
 #include <torch/csrc/autograd/profiler_python.h>
 
+#include <cstdint>
+#include <deque>
 #include <iostream>
 #include <limits>
 #include <memory>
+#include <queue>
 #include <string>
 #include <utility>
 #include <vector>
@@ -11,34 +14,102 @@
 #include <frameobject.h>
 
 #include <c10/macros/Macros.h>
+#include <c10/util/C++17.h>
 #include <c10/util/flat_hash_map.h>
 #include <c10/util/irange.h>
-#include <torch/csrc/autograd/profiler_kineto.h>
 #include <torch/csrc/profiler/collection.h>
-<<<<<<< HEAD
-#include <torch/csrc/utils/python_strings.h>
-=======
 #include <torch/csrc/profiler/containers.h>
 #include <torch/csrc/profiler/util.h>
->>>>>>> c10908cd
 #include <torch/csrc/utils/pybind.h>
 #include <torch/csrc/utils/python_strings.h>
 
 namespace py = pybind11;
 
-
-namespace torch { namespace autograd { namespace profiler { namespace python_tracer {
-using torch::profiler::impl::python_tracer::CallType;
-using torch::profiler::impl::python_tracer::PythonTracerBase;
-using torch::profiler::impl::python_tracer::PyTraceEvent;
-
+namespace torch {
+namespace profiler {
+namespace impl {
 namespace {
-
-// ============================================================================
-// == Core data types =========================================================
-// ============================================================================
-<<<<<<< HEAD
-=======
+enum CallType { PyCall = 0, PyModuleCall, PyCCall };
+static constexpr size_t CallTypeSize = 3;
+
+// ============================================================================
+// == Miscellaneous structs and utils =========================================
+// ============================================================================
+struct CodeLocation {
+  CodeLocation() = default;
+  explicit CodeLocation(const PyFrameObject* frame)
+      : code_{frame->f_code}, lasti_{frame->f_lasti} {}
+
+  bool operator==(const CodeLocation& other) const {
+    return code_ == other.code_ && lasti_ == other.lasti_;
+  }
+
+  PyCodeObject* code_{nullptr};
+  int lasti_{0};
+};
+
+PyObject* nnModuleCode() {
+  static auto module_call_code = []() {
+    pybind11::gil_scoped_acquire gil;
+    return py::module::import("torch.nn")
+        .attr("Module")
+        .attr("__call__")
+        .attr("__code__")
+        .ptr();
+  }();
+  return module_call_code;
+}
+
+} // namespace
+} // namespace impl
+} // namespace profiler
+} // namespace torch
+
+template <>
+struct std::hash<torch::profiler::impl::CodeLocation> {
+  size_t operator()(const torch::profiler::impl::CodeLocation& x) {
+    return c10::get_hash(x.code_, x.lasti_);
+  }
+};
+
+namespace torch {
+namespace profiler {
+namespace impl {
+namespace {
+// ============================================================================
+// == CallTypeHelper: Tools for generic programming on specializations. =======
+// ============================================================================
+template <template <CallType> class ClassT>
+class CallTypeHelper final {
+ private:
+  static_assert(
+      CallType::PyCall == 0,
+      "CallTypeHelper uses integer math which depends on a zero start.");
+  static constexpr size_t End = CallTypeSize;
+
+  template <size_t... I>
+  static constexpr std::tuple<ClassT<(CallType)I>...> make_tuple_impl(
+      std::index_sequence<I...>);
+
+  template <size_t C, typename T, typename FunctorT, typename... Args>
+  static void map(T& t, FunctorT& f, Args... args) {
+    f(std::get<C>(t), args...);
+    c10::guts::if_constexpr<C + 1 < End>(
+        [&](auto _) { map<C + 1>(_(t), f, std::forward<Args>(args)...); });
+  }
+
+ public:
+  using tuple_type = decltype(make_tuple_impl(std::make_index_sequence<End>{}));
+
+  template <typename FunctorT, typename... Args>
+  static void map(tuple_type& t, FunctorT& f, Args... args) {
+    map<0>(t, f, std::forward<Args>(args)...);
+  }
+};
+
+// ============================================================================
+// == Event type definitions. =================================================
+// ============================================================================
 // When we are tracing a Python program, the general procedure is to record
 // every time we enter or exit a function and later replay these events during
 // post processing. Thus, during the profiling phase we want to do the MINIMAL
@@ -276,36 +347,19 @@
         value_cache.load<C>(callsite.value_),
         value_cache.load<CallType::PyCall>(callsite.caller_));
   }
->>>>>>> c10908cd
-
+
+  ska::flat_hash_map<Callsite<C>, TraceKey, Hash> state_;
+};
+
+// ============================================================================
+// == Core CPython data types =================================================
+// ============================================================================
 // PyObject that allows different threads to record events without colliding.
 // It is passed as the second argument when enabling tracing via
 // `PyEval_SetProfile`.
+struct ThreadLocalResults;
 struct TraceContext {
-<<<<<<< HEAD
-  PyObject_HEAD
-
-  // It is wasteful to store an entire PyThreadState* in RawEvent. So
-  // instead, we map thread ids down to a compact space that we can store in
-  // a single byte.
-  uint8_t thread_id_;
-  PyThreadState* thread_state_;
-
-  // Likewise, int64_t is more precision than we need. By tracking when the
-  // profiler starts we can store "time since profile begin" which can fit
-  // into less space.
-  int64_t initial_us_;
-
-  // TODO:
-  //   Wall time is actually fairly expensive to compute. Empirically, it
-  //   takes ~600 ns to call `now()`. This puts a hard lower bound on the
-  //   overhead of the tracer. If we collected wall time less frequently, and
-  //   used TSC (e.g. through __rdtsc) to interpolate it should be possible
-  //   to reduce time spent on timestamps while retaining the same level of
-  //   accuracy.
-=======
   PyObject_HEAD ThreadLocalResults* thread_local_results_;
->>>>>>> c10908cd
 };
 
 // CPython boilerplate to define `TraceContext` as a proper python object.
@@ -351,137 +405,50 @@
     nullptr /* tp_free */
 };
 
-// CPython has a more expressive set of events for tracing / profiling:
-//   https://github.com/python/cpython/blob/f291404a802d6a1bc50f817c7a26ff3ac9a199ff/Include/cpython/pystate.h#L22-L29
-// As an implementation detail they are defined as 0-7, however we don't want
-// to rely on that while bit packing. Furthermore, the CPython descriptions
-// are finer granularity than we're interested in. We do not need to
-// differentiate between a normal return and an exception (both act as a pop in
-// our replay stack), and we are not interested in `PyTrace_LINE` or
-// `PyTrace_OPCODE`. To simplify things we store our own enum when tracefunc is
-// called, and then use for all subsequent processing.
-enum TraceTag { kPy_Call = 0, kPy_Return, kC_Call, kC_Return };
-
-//   When we are tracing a Python program, the general procedure is to record
-// every time we enter or exit a function and later replay these events during
-// post processing. Thus, during the profiling phase we want to do the MINIMAL
-// amount of work to capture all of the information that we need; otherwise we
-// will distort the profile. (While we don't wish to be terribly inefficient
-// during post processing, we are willing to do extra fixup work in post if it
-// reduces overhead in the profiling phase.)
-//
-//   To that end, `RawEvent` (which logs calls and returns) is bitpacked to
-// reduce data stored and fit more events on a cache line. The following
-// techniques are used:
-//
-//  1) Storing `tag_` as a uint8_t rather than a TraceTag.
-//      The size of an enum, surprisingly, is not the amount of space needed
-//      to store all the fields, but rather *at least* that size.
-//      (`sizeof(TraceTag) == 2` on my system, for example.)
-//
-//  2) Storing thread id rather than the full PyThreadState*.
-//
-//  3) Storing f_lasti as a uint16_t rather than a full int.
-//      In practice this is plenty. It is also less dangerous than it might
-//      initially seem; when we call the CPython API (`PyCode_Addr2Line`) we
-//      use the full int `f_lasti`. The truncation in the stored event only
-//      affects the cache key when we replay the stack. While this could result
-//      in cache misses (and unknown names) in corner cases, it has the
-//      significant benefit of letting us skip the full line number calculation
-//      after the first call to a function.
-//
-//  4) Storing time relative to the start of profiling.
-//      In general profiling is short lived. Storing an entire int64_t just to
-//      record that a handful of microseconds have passed is not a good use of
-//      bits. So instead, we record the time since profiling began. We can
-//      fit over an hour into a uint32_t which is far longer than the profiler
-//      should ever run for a continuous period.
-//
-// With these tricks we can pack all of the above into a single 8 byte word.
-// The second word is case dependent.
-//
-// One obvious question is: why manually tag the union rather than using a
-// `std::variant`? (Or `c10::variant`, as it were.) The answer is that due
-// to alignment the tag would have to be packed with the union data and
-// `RawEvent` would grow to three words. (Not just 50% bigger, but also less
-// cache friendly.)
-struct RawEvent {
-  RawEvent(TraceTag tag, int lasti, TraceContext* ctx)
-      : tag_(static_cast<uint8_t>(tag)),
-        thread_id_(ctx->thread_id_),
-        lasti_(static_cast<uint16_t>(lasti)),
-        misc_() {
-    int64_t t = now() - ctx->initial_us_;
-    t_ = static_cast<uint32_t>(t);
-
-    TORCH_INTERNAL_ASSERT_DEBUG_ONLY(
-        lasti <= std::numeric_limits<uint16_t>::max());
-    TORCH_INTERNAL_ASSERT_DEBUG_ONLY(t <= std::numeric_limits<uint32_t>::max());
-  }
-
-  RawEvent(TraceTag tag, int lasti, TraceContext* ctx, PyCodeObject* f_code)
-      : RawEvent(tag, lasti, ctx) {
-    TORCH_INTERNAL_ASSERT_DEBUG_ONLY(tag == TraceTag::kPy_Call);
-    misc_.f_code_ = f_code;
-  }
-
-  RawEvent(TraceTag tag, int lasti, TraceContext* ctx, PyObject* arg)
-      : RawEvent(tag, lasti, ctx) {
-    TORCH_INTERNAL_ASSERT_DEBUG_ONLY(tag == TraceTag::kC_Call);
-    misc_.arg_ = arg;
-  }
-
-  uint8_t tag_;
-  uint8_t thread_id_;
-  uint16_t lasti_;
-  uint32_t t_;
-  union {
-    // TraceTag::kPy_Call
-    PyCodeObject* f_code_;
-
-    // TraceTag::kC_Call
-    PyObject* arg_;
-
-    // TraceTag::kPy_Return
-    // TraceTag::kC_Return
-    // ** Unused (placeholder) **
-    void* null_;
-  } misc_;
-
-  C10_NODISCARD TraceTag tag() const {
-    return static_cast<TraceTag>(tag_);
-  }
-
-  C10_NODISCARD int lasti() const {
-    // f_lasti is positive, with one exception: CPython intializes frames
-    // with `f_lasti = -1`. We don't want to give up half of the range by
-    // switching to int16_t. So instead we do the fast (underflowing) cast
-    // in the ctor, and rectify the value in this accessor which should
-    // only be called during trace post processing.
-    return lasti_ == std::numeric_limits<uint16_t>::max() ? (int)(-1)
-                                                          : (int)lasti_;
-  }
-};
-
-// Make sure the bit packing that we do in RawEvent actually results in the
-// desired size reduction.
-static_assert(sizeof(RawEvent) <= 16, "RawEvent is too large");
-
-// std::hash doesn't have a specialization for pairs so we have to define one.
-// A simple XOR is good enough for our purposes.
-struct hash_pair {
-  template <class T1, class T2>
-  size_t operator()(const std::pair<T1, T2>& pair) const {
-    return std::hash<T1>()(pair.first) ^ std::hash<T2>()(pair.second);
-  }
+// ============================================================================
+// == Thread local cache ======================================================
+// ============================================================================
+struct ThreadLocalResults {
+  ThreadLocalResults(PyThreadState* thread_state, ValueCache* value_cache)
+      : thread_state_{thread_state},
+        ctx_{(TraceContext*)TraceContextType.tp_alloc(&TraceContextType, 0)},
+        value_cache_{value_cache} {
+    ctx_->thread_local_results_ = this;
+  }
+
+  ThreadLocalResults() = delete;
+  ThreadLocalResults(const ThreadLocalResults&) = delete;
+  ThreadLocalResults(ThreadLocalResults&&) = delete;
+  ThreadLocalResults& operator=(const ThreadLocalResults&) = delete;
+  ThreadLocalResults& operator=(const ThreadLocalResults&&) = delete;
+
+  ~ThreadLocalResults() {
+    Py_DECREF((PyObject*)ctx_);
+  }
+
+  template <CallType C, EventType E, typename... Args>
+  TraceKey intern(Args... args) {
+    static_assert(
+        Config<C>::event_type == E,
+        "ThreadLocalResults.intern called from the wrong typed context.");
+    return std::get<C>(trace_keys_)
+        .intern(Callsite<C>(std::forward<Args>(args)...), *value_cache_);
+  }
+
+  static constexpr size_t BLOCK_SIZE = 1024;
+
+  PyThreadState* thread_state_;
+  TraceContext* ctx_;
+  ValueCache* value_cache_;
+  CallTypeHelper<TraceKeyCacheState>::tuple_type trace_keys_;
+  AppendOnlyList<approx_time_t, BLOCK_SIZE> exit_times_;
+  AppendOnlyList<approx_time_t, BLOCK_SIZE> c_exit_times_;
 };
 
 // ============================================================================
 // == Tracing implementation ==================================================
 // ============================================================================
-constexpr size_t max_py_threads = std::numeric_limits<uint8_t>::max() + 1;
-
-class PythonTracer final : public PythonTracerBase {
+class PythonTracer final : public python_tracer::PythonTracerBase {
  public:
   static int pyProfileFn(
       PyObject* obj,
@@ -490,76 +457,27 @@
       PyObject* arg);
 
   static PythonTracer& singleton();
-  void start() override;
+  void start(torch::profiler::impl::RecordQueue* queue) override;
   void stop() override;
-  std::vector<std::unique_ptr<PyTraceEvent>> getEvents() override;
+  std::vector<std::shared_ptr<Result>> getEvents(
+      std::function<time_t(approx_time_t)> time_converter,
+      std::vector<python_tracer::CompressedEvent>& enters) override;
   void clear() override;
 
  private:
   PythonTracer();
-  friend class PyTraceReplay;
-
-  void recordPyCall(TraceContext* ctx, PyFrameObject* frame);
-  void recordCCall(TraceContext* ctx, PyFrameObject* frame, PyObject* arg);
-  void recordReturn(TraceContext* ctx, PyFrameObject* frame, TraceTag tag);
-
-  void storeDescription(PyFrameObject* frame);
-  void trackModule(PyFrameObject* frame);
-
-  // It is imperitive that we do not store strings for each python function,
-  // as that would do terrible things to our profiling overhead. So instead
-  // we store the much cheaper pair of `PyCodeObject*` and `int` which we can
-  // pack into `RawEvent`, and then store a mapping to the full strings the
-  // first time we see a function.
-  //
-  // TODO:
-  //   In theory we should be able to use a combination of Py_INCREF on
-  //   `f_code` and string interning to skip this step. (Effectively reusing
-  //   work that the CPython interpreter has already done.) However it tends
-  //   to segfault and simply caching the strings is inexpensive.
-  struct CodeDescription {
-    CodeDescription(int line_no, std::string filename, std::string funcname)
-        : line_no_(line_no),
-          filename_(std::move(filename)),
-          funcname_(std::move(funcname)) {}
-    int line_no_;
-    std::string filename_;
-    std::string funcname_;
-  };
-
-<<<<<<< HEAD
-  struct ModuleForward {
-    ModuleForward(size_t event_index, PyObject* self)
-        : event_index_(event_index), self_(self) {}
-    size_t event_index_;
-
-    // NB:
-    //  This is a non-owning reference to keep `ModuleForward` POD;
-    //  `PythonTracer` owns the contents instead. We  Py_INCREF in
-    //  `trackModule`, and `reset` is responsible for  calling Py_DECREF
-    //  when clearing `module_calls_`.
-    PyObject* self_;
-  };
-=======
+
   void recordPyCall(ThreadLocalResults& tls, PyFrameObject* frame);
   void recordCCall(
       ThreadLocalResults& tls,
       PyFrameObject* frame,
       PyObject* arg);
->>>>>>> c10908cd
-
-  bool active_;
+
+  torch::profiler::impl::RecordQueue* queue_;
   PyObject* module_call_code_;
-  std::vector<std::string> path_prefixes_;
-  std::vector<TraceContext*> trace_contexts_;
-
-  std::vector<RawEvent> events_;
-  std::vector<ModuleForward> module_calls_;
-
-  using DescriptionKey = std::pair</*f_code=*/PyCodeObject*, /*f_lasti=*/int>;
-  ska::flat_hash_map<DescriptionKey, CodeDescription, hash_pair>
-      code_descriptions_;
-  ska::flat_hash_map<PyObject*, std::string> c_function_reprs_;
+
+  std::deque<ThreadLocalResults> thread_local_results_;
+  ValueCache value_cache_;
 };
 
 PythonTracer& PythonTracer::singleton() {
@@ -567,39 +485,26 @@
   return singleton_;
 }
 
-PythonTracer::PythonTracer() : active_(false) {
-  path_prefixes_ = py::module::import("torch.profiler.python_tracer")
-    .attr("_prefix_regex")().cast<std::vector<std::string>>();
-
-  module_call_code_ = py::module::import("torch.nn")
-    .attr("Module")
-    .attr("__call__")
-    .attr("__code__")
-    .ptr();
-}
-
-void PythonTracer::start() {
-  // TODO: Make `max_threads` an input again.
-  size_t max_threads = 1;
-  TORCH_CHECK(!active_, "PythonTracer is already active")
+PythonTracer::PythonTracer()
+    : queue_(nullptr), module_call_code_(nnModuleCode()) {}
+
+void PythonTracer::start(torch::profiler::impl::RecordQueue* queue) {
+  TORCH_CHECK(queue_ == nullptr, "PythonTracer is already active")
   TORCH_CHECK(
-      !trace_contexts_.size(), "PythonTracer should not have active contexts");
-  TORCH_CHECK(
-      max_threads > 0, "max_threads must be positive, got ", max_threads);
-  TORCH_CHECK(
-      max_threads <= max_py_threads,
-      "max_threads must be less than or equal to ",
-      max_py_threads);
+      !thread_local_results_.size(),
+      "PythonTracer should not have active contexts");
+  queue_ = queue;
 
   pybind11::gil_scoped_acquire gil;
-  auto t0 = now();
 
   // Loop over all threads within the current interpreter. We will need to
   // register a trace function with each thread. We set the current thread to
   // position zero to ensure that it is traced, and so we can restore the
-  // thread state after registration.
+  // thread state after registration. The profiler cannot post process multiple
+  // python threads yet, so this section is temporarily disabled.
   std::vector<PyThreadState*> thread_states{PyThreadState_Get()};
-  if (max_threads > 1) {
+  /*
+  if (all_threads) {
     auto thread_state = thread_states[0];
     while (thread_state != nullptr) {
       if (thread_state != thread_states[0]) {
@@ -607,25 +512,16 @@
       }
       thread_state = PyThreadState_Next(thread_state);
     }
-
-    if (thread_states.size() > max_threads) {
-      std::cout << "Warning: can only trace " << max_threads << " threads. "
-                << thread_states.size() << " are currently active."
-                << std::endl;
-      thread_states.resize(max_threads);
-    }
-  }
+  }
+  */
 
   // Register the tracer in each thread.
   for (const auto i : c10::irange(thread_states.size())) {
     PyThreadState* thread_state = thread_states[i];
     PyThreadState_Swap(thread_state);
 
-    auto ctx = (TraceContext*)TraceContextType.tp_alloc(&TraceContextType, 0);
-    ctx->thread_id_ = (uint8_t)i;
-    ctx->thread_state_ = thread_state;
-    ctx->initial_us_ = t0;
-    trace_contexts_.push_back(ctx);
+    thread_local_results_.emplace_back(thread_state, &value_cache_);
+    auto* ctx = thread_local_results_.back().ctx_;
 
     // When we begin profiling there are already frames on the Python
     // interpreter stack. To ensure a complete trace, we must push calls
@@ -639,7 +535,7 @@
       depth++;
     }
     for (auto it = current_stack.rbegin(); it != current_stack.rend(); it++) {
-      recordPyCall(ctx, *it);
+      recordPyCall(thread_local_results_.back(), *it);
     }
 
     // Note:
@@ -650,280 +546,185 @@
 
   // Restore the thread state to its initial value.
   PyThreadState_Swap(thread_states[0]);
-
-  active_ = true;
 };
 
 void PythonTracer::stop() {
-  TORCH_INTERNAL_ASSERT(active_, "PythonTracer is not running.")
+  TORCH_INTERNAL_ASSERT(queue_ != nullptr, "PythonTracer is not running.")
+  queue_ = nullptr;
 
   pybind11::gil_scoped_acquire gil;
 
   PyThreadState* initial_thread_state = PyThreadState_Get();
-  for (const auto i : trace_contexts_) {
-    PyThreadState_Swap(i->thread_state_);
+  for (const auto& i : thread_local_results_) {
+    PyThreadState_Swap(i.thread_state_);
     PyEval_SetProfile(nullptr, nullptr);
   }
   PyThreadState_Swap(initial_thread_state);
-  active_ = false;
 }
 
 void PythonTracer::clear() {
-<<<<<<< HEAD
-  TORCH_CHECK(!active_, "Cannot clear state while PythonTracer is active.");
-  for (auto i : trace_contexts_) {
-    Py_DECREF((PyObject*)i);
-  }
-  trace_contexts_.clear();
-  events_.clear();
-  code_descriptions_.clear();
-  c_function_reprs_.clear();
-  for (auto& i : module_calls_) {
-    Py_DECREF(i.self_);
-  }
-  module_calls_.clear();
-=======
   TORCH_CHECK(
       queue_ == nullptr, "Cannot clear state while PythonTracer is active.");
   thread_local_results_.clear();
   value_cache_ = ValueCache();
->>>>>>> c10908cd
-}
-
-void PythonTracer::recordPyCall(TraceContext* ctx, PyFrameObject* frame) {
-  events_.emplace_back(TraceTag::kPy_Call, frame->f_lasti, ctx, frame->f_code);
-  storeDescription(frame);
-  trackModule(frame);
+}
+
+void PythonTracer::recordPyCall(ThreadLocalResults& tls, PyFrameObject* frame) {
+  static constexpr auto E = EventType::PyCall;
+  auto get_key = [&]() -> TraceKey {
+    if ((PyObject*)(frame->f_code) == module_call_code_) {
+      // By default, CPython stores locals in a "fast" format, with an array
+      // of names and an array of values. Consequently, frame->f_locals is
+      // NULL since the interpreter has no need to populate it.
+      //
+      // If these arrays were part of the public API then we could very
+      // quickly access `self`. Unfortunately they are not, and moreover are
+      // not stable across versions. As a result, we are forced to call
+      // `PyFrame_FastToLocals` which forces the interpreter to materialize
+      // the full dict of locals.
+      PyFrame_FastToLocals(frame);
+      auto self = PyDict_GetItemString(frame->f_locals, "self");
+      PyFrame_LocalsToFast(frame, 0);
+      TORCH_INTERNAL_ASSERT(frame->f_back != nullptr);
+      return tls.intern<CallType::PyModuleCall, E>(self, frame->f_back);
+
+    } else {
+      auto f_back = frame->f_back != nullptr ? frame->f_back : frame;
+      return tls.intern<CallType::PyCall, E>(frame, f_back);
+    }
+  };
+  queue_->getSubqueue()->emplace_py_call(get_key(), getApproximateTime());
 }
 
 void PythonTracer::recordCCall(
-    TraceContext* ctx,
+    ThreadLocalResults& tls,
     PyFrameObject* frame,
     PyObject* arg) {
-  events_.emplace_back(TraceTag::kC_Call, frame->f_lasti, ctx, arg);
-  const auto& it = c_function_reprs_.find(arg);
-  if C10_UNLIKELY (it == c_function_reprs_.end()) {
-    c_function_reprs_[arg] = py::repr(arg);
-  }
-}
-
-void PythonTracer::recordReturn(
-    TraceContext* ctx,
-    PyFrameObject* frame,
-    TraceTag tag) {
-  events_.emplace_back(tag, frame->f_lasti, ctx);
-}
-
-// NB:
-//  `frame->f_lasti` will advance as the interpreter progresses through the
-//  code object. Thus, we need to call `storeDescription` when we record the
-//  call rather than the return. (Otherwise we would get the line with the
-//  return stmt.)
-void PythonTracer::storeDescription(PyFrameObject* frame) {
-  const auto& it = code_descriptions_.find({frame->f_code, frame->f_lasti});
-  if C10_UNLIKELY (it == code_descriptions_.end()) {
-    code_descriptions_.insert(
-        {{frame->f_code, frame->f_lasti},
-         {/*line_no=*/PyCode_Addr2Line(frame->f_code, frame->f_lasti),
-          /*filename=*/THPUtils_unpackString(frame->f_code->co_filename),
-          /*funcname=*/THPUtils_unpackString(frame->f_code->co_name)}});
-  }
-}
-
-void PythonTracer::trackModule(PyFrameObject* frame) {
-  if ((PyObject*)(frame->f_code) == module_call_code_) {
-    // By default, CPython stores locals in a "fast" format, with an array
-    // of names and an array of values. Consequently, frame->f_locals is
-    // NULL since the interpreter has no need to populate it.
-    //
-    // If these arrays were part of the public API then we could very
-    // quickly access `self`. Unfortunately they are not, and moreover are
-    // not stable across versions. As a result, we are forced to call
-    // `PyFrame_FastToLocals` which forces the interpreter to materialize
-    // the full dict of locals.
-    PyFrame_FastToLocals(frame);
-    auto self = PyDict_GetItemString(frame->f_locals, "self");
-    Py_INCREF(self);
-    module_calls_.emplace_back(
-        /*event_index=*/events_.size() - 1,
-        /*self=*/self);
-    PyFrame_LocalsToFast(frame, 0);
-  }
-};
+  // NB: For C calls a new frame is not created, so we use `frame` rather than
+  //     `frame->f_back`.
+  auto key = tls.intern<CallType::PyCCall, EventType::PyCCall>(arg, frame);
+  queue_->getSubqueue()->emplace_py_call(key, getApproximateTime());
+}
 
 // ============================================================================
 // == Post processing =========================================================
 // ============================================================================
-
-class PyTraceReplay {
+struct Exit {
+  bool operator>(const Exit& other) const {
+    return t_ > other.t_;
+  }
+
+  time_t t_;
+  size_t python_tid_;
+};
+
+class PostProcess {
  public:
-  static std::vector<std::unique_ptr<PyTraceEvent>> getEvents() {
-    return PyTraceReplay().replayStack();
-  }
-
- private:
-  PyTraceReplay();
-  std::vector<std::unique_ptr<PyTraceEvent>> replayStack() const;
-
-  struct ReplayFrame {
-    std::unique_ptr<PyTraceEvent> event_;
-    size_t id_;
-    size_t parent_id_;
-  };
-
-  ska::flat_hash_map<size_t, PyObject*> module_self_map_;
-  ska::flat_hash_map<size_t, std::string> module_name_map_;
-};
-
-PyTraceReplay::PyTraceReplay() {
-  ska::flat_hash_map<PyObject*, std::string> module_names;
-  for (const auto& call : PythonTracer::singleton().module_calls_) {
-    if (module_names.find(call.self_) == module_names.end()) {
-      std::stringstream name_stream;
-      auto py_class_name =
-          py::handle(call.self_).attr("__class__").attr("__name__");
-      name_stream << "nn.Module: " << py::str(py_class_name);
-      module_names.insert({call.self_, name_stream.str()});
-    }
-
-    module_self_map_.insert({call.event_index_, call.self_});
-    module_name_map_.insert({call.event_index_, module_names.at(call.self_)});
-  }
-}
-
-<<<<<<< HEAD
-// TODO: Use re2.
-void trimPrefix(std::string& s, const std::vector<std::string>& prefixes) {
-  for (const auto& p : prefixes) {
-    if (s.compare(0, p.size(), p) == 0) {
-      s.erase(0, p.size());
-      return;
-=======
+  PostProcess(
+      std::function<time_t(approx_time_t)> time_converter,
+      std::deque<ThreadLocalResults>& tls,
+      const ValueCache& value_cache)
+      : time_converter_{time_converter} {
+    for (size_t python_tid : c10::irange(tls.size())) {
+      CallTypeHelper<TraceKeyCacheState>::map(
+          tls[python_tid].trace_keys_, *this, value_cache, python_tid);
+
+      addExits<EventType::PyCall>(tls[python_tid].exit_times_, python_tid);
+      addExits<EventType::PyCCall>(tls[python_tid].c_exit_times_, python_tid);
+    }
+  }
+
+  template <CallType C>
+  void operator()(
+      const TraceKeyCacheState<C>& trace_cache,
+      const ValueCache& value_cache,
+      size_t python_tid) {
+    for (const auto& it : trace_cache.state_) {
+      const auto inserted = get_state<Config<C>::event_type>().fields_.insert(
+          {it.second, value_cache.load(it.first, python_tid)});
+      TORCH_INTERNAL_ASSERT(inserted.second, "Duplicate key: ", it.second);
+    }
+  }
+
   template <EventType E, size_t N>
   void addExits(AppendOnlyList<approx_time_t, N>& exits, size_t python_tid) {
     for (const auto i : exits) {
       get_state<E>().exits_.push({time_converter_(i), python_tid});
->>>>>>> c10908cd
-    }
-  }
-}
-
-std::vector<std::unique_ptr<PyTraceEvent>> PyTraceReplay::replayStack() const {
-  const auto& tracer = PythonTracer::singleton();
-
-  // We want to prune paths to a sensible prefix. For example
-  //   `/foo/bar/baz/site-packages/torch/__init__.py` -> `torch/__init__.py`
-  // Pruning the path prefix is somewhat expensive, so we cache it.
-  ska::flat_hash_map<std::string, std::string> filename_map;
-  for (const auto& i : tracer.code_descriptions_) {
-    if (filename_map.find(i.second.filename_) == filename_map.end()) {
-      std::string s(i.second.filename_);
-      trimPrefix(s, tracer.path_prefixes_);
-      filename_map[i.second.filename_] = s;
-    }
-  }
-
-  auto py_name = [&](const RawEvent& e) {
-    const auto& desc_it =
-        tracer.code_descriptions_.find({e.misc_.f_code_, e.lasti()});
-    if (desc_it != tracer.code_descriptions_.end()) {
-      std::stringstream name_stream;
-      name_stream << filename_map.at(desc_it->second.filename_) << "("
-                  << desc_it->second.line_no_
-                  << "): " << desc_it->second.funcname_;
-      return name_stream.str();
-    }
-    return std::string("Python: ???");
+    }
+  }
+
+  std::vector<std::shared_ptr<Result>> run(
+      std::vector<python_tracer::CompressedEvent>& enters) {
+    std::stable_sort(
+        enters.begin(), enters.end(), [](const auto a, const auto b) {
+          return a.enter_t_ < b.enter_t_;
+        });
+    std::vector<std::shared_ptr<Result>> out;
+    populate<EventType::PyCall>(enters, out);
+    populate<EventType::PyCCall>(enters, out);
+    return out;
+  }
+
+ private:
+  template <EventType E>
+  void populate(
+      std::vector<python_tracer::CompressedEvent>& enters,
+      std::vector<std::shared_ptr<Result>>& out) {
+    using stack_t = std::vector<std::shared_ptr<Result>>;
+    ska::flat_hash_map<size_t, stack_t> stacks;
+    auto& state = get_state<E>();
+    for (const auto& enter : enters) {
+      auto fields_it = state.fields_.find(enter.key_);
+      if (fields_it != state.fields_.end()) {
+        while (!state.exits_.empty() &&
+               state.exits_.top().t_ < enter.enter_t_) {
+          auto& stack = stacks[state.exits_.top().python_tid_];
+          TORCH_INTERNAL_ASSERT(stack.size(), "Python replay stack is empty.");
+          c10::get<ExtraFields<E>>(stack.back()->extra_fields_).end_time_ns_ =
+              state.exits_.top().t_;
+          state.exits_.pop();
+          stack.pop_back();
+        }
+        out.push_back(Result::create(
+            enter.enter_t_,
+            enter.system_tid_,
+            enter.kineto_info_,
+            fields_it->second));
+
+        stacks[fields_it->second.python_tid_].push_back(out.back());
+      }
+    }
+  }
+
+  template <EventType E>
+  struct State {
+    ska::flat_hash_map<TraceKey, ExtraFields<E>> fields_;
+    std::priority_queue<Exit, std::vector<Exit>, std::greater<Exit>> exits_;
   };
 
-<<<<<<< HEAD
-  size_t id_counter = 0;
-  std::vector<std::vector<ReplayFrame>> stacks(tracer.trace_contexts_.size());
-  std::vector<ReplayFrame> results;
-
-  // Match calls and returns.
-  size_t event_idx = 0;
-  for (auto& raw_event : tracer.events_) {
-    auto& stack = stacks[raw_event.thread_id_];
-    auto ctx = tracer.trace_contexts_[raw_event.thread_id_];
-    auto t = static_cast<int64_t>(raw_event.t_) + ctx->initial_us_;
-
-    auto push_frame =
-        [&](std::string name, CallType call_type, size_t module_id = 0) {
-          stack.push_back(ReplayFrame{
-              /*event_=*/std::make_unique<PyTraceEvent>(PyTraceEvent{
-                  /*startTime_=*/t,
-                  /*endTime_=*/-1, // Placeholder
-                  /*name_=*/name,
-                  /*thread_id_=*/raw_event.thread_id_,
-                  /*parent_=*/nullptr, // Placeholder
-                  /*call_type_=*/call_type,
-                  /*module_id_=*/module_id,
-                  /*call_idx_=*/event_idx,
-                  /*return_idx_=*/0 // Placeholder
-              }),
-              /*id_=*/id_counter++,
-              /*parent_id_=*/stack.size() ? stack.back().id_ : 0,
-          });
-        };
-
-    switch (raw_event.tag()) {
-      case TraceTag::kPy_Call:
-        if (module_name_map_.find(event_idx) != module_name_map_.end()) {
-          push_frame(
-              module_name_map_.at(event_idx),
-              CallType::kPyModuleCall,
-              reinterpret_cast<size_t>(module_self_map_.at(event_idx)));
-        } else {
-          push_frame(py_name(raw_event), CallType::kPyCall);
-        }
-        break;
-=======
   template <EventType E>
   auto& get_state() {
     return std::get < E == EventType::PyCall ? 0 : 1 > (state_);
   }
->>>>>>> c10908cd
-
-      case TraceTag::kC_Call:
-        push_frame(
-            tracer.c_function_reprs_.at(raw_event.misc_.arg_),
-            CallType::kCCall);
-        break;
-
-      case TraceTag::kPy_Return:
-      case TraceTag::kC_Return:
-        TORCH_INTERNAL_ASSERT(stack.size(), "Python replay stack is empty.")
-        stack.back().event_->endTime_ = t;
-        stack.back().event_->return_idx_ = event_idx;
-        results.push_back(std::move(stack.back()));
-        stack.pop_back();
-        break;
-    }
-    event_idx++;
-  }
-
-  // Cleanup by feining return to close out the stack. This is needed so
-  // frames above the one that called the profiler still appear in the trace.
-  const auto t_final = now();
-  for (auto& stack : stacks) {
-    while (stack.size()) {
-      stack.back().event_->endTime_ = t_final;
-      stack.back().event_->return_idx_ = event_idx;
-      results.push_back(std::move(stack.back()));
-      stack.pop_back();
-      event_idx++;
-    }
-  }
-
-<<<<<<< HEAD
-  // Convert to `PyTraceEvent`, and map id to pointer.
-  ska::flat_hash_map<size_t, PyTraceEvent*> event_id_map{{0, nullptr}};
-  std::vector<std::unique_ptr<PyTraceEvent>> out;
-  for (auto& r : results) {
-    out.push_back(std::move(r.event_));
-    event_id_map.insert({r.id_, out.back().get()});
-=======
+
+  std::function<time_t(approx_time_t)> time_converter_;
+  std::tuple<State<EventType::PyCall>, State<EventType::PyCCall>> state_;
+};
+
+struct PythonIDVisitor {
+  void operator()(ExtraFields<EventType::PyCall>& py_call) {
+    py_call.id_ = ++current_python_id_;
+    if (py_call.module_.has_value()) {
+      auto& m = py_call.module_;
+      auto& module_ids = module_ids_[m->cls_];
+      m->id_ = module_ids.insert({m->self_, module_ids.size()}).first->second;
+    }
+  }
+
+  void operator()(ExtraFields<EventType::PyCCall>& py_call) {
+    py_call.id_ = ++current_python_id_;
+  }
+
   template <typename T>
   void operator()(T&) {}
 
@@ -946,18 +747,9 @@
   PythonIDVisitor id_visitor;
   for (auto& i : out) {
     c10::visit(id_visitor, i->extra_fields_);
->>>>>>> c10908cd
-  }
-
-  // Link parents to children.
-  for (const auto i : c10::irange(results.size())) {
-    out[i]->parent_ = event_id_map.at(results[i].parent_id_);
-  }
+  }
+
   return out;
-}
-
-std::vector<std::unique_ptr<PyTraceEvent>> PythonTracer::getEvents() {
-  return PyTraceReplay::getEvents();
 }
 
 // ============================================================================
@@ -968,37 +760,50 @@
     PyFrameObject* frame,
     int what,
     PyObject* arg) {
-  auto ctx = reinterpret_cast<TraceContext*>(obj);
+  auto& local_results =
+      *reinterpret_cast<TraceContext*>(obj)->thread_local_results_;
   switch (what) {
     case PyTrace_CALL:
-      PythonTracer::singleton().recordPyCall(ctx, frame);
+      PythonTracer::singleton().recordPyCall(local_results, frame);
       break;
 
     case PyTrace_C_CALL:
-      PythonTracer::singleton().recordCCall(ctx, frame, arg);
+      PythonTracer::singleton().recordCCall(local_results, frame, arg);
       break;
 
     case PyTrace_EXCEPTION:
     case PyTrace_RETURN:
-      PythonTracer::singleton().recordReturn(ctx, frame, TraceTag::kPy_Return);
+      local_results.exit_times_.emplace_back(getApproximateTime());
       break;
 
     case PyTrace_C_EXCEPTION:
     case PyTrace_C_RETURN:
-      PythonTracer::singleton().recordReturn(ctx, frame, TraceTag::kC_Return);
+      local_results.c_exit_times_.emplace_back(getApproximateTime());
       break;
   }
   return 0;
 }
 
-PythonTracerBase& getTracer() {
+python_tracer::PythonTracerBase& getTracer() {
   return PythonTracer::singleton();
 }
 } // namespace
+} // namespace impl
+} // namespace profiler
+} // namespace torch
+
+namespace torch {
+namespace autograd {
+namespace profiler {
+namespace python_tracer {
 
 void init() {
   pybind11::gil_scoped_acquire gil;
-  TORCH_CHECK(PyType_Ready(&TraceContextType) == 0);
-  torch::profiler::impl::python_tracer::registerTracer(&getTracer);
-}
-}}}} // namespace torch::autograd::profiler::python_tracer+  TORCH_CHECK(PyType_Ready(&torch::profiler::impl::TraceContextType) == 0);
+  torch::profiler::impl::python_tracer::registerTracer(
+      &torch::profiler::impl::getTracer);
+}
+} // namespace python_tracer
+} // namespace profiler
+} // namespace autograd
+} // namespace torch