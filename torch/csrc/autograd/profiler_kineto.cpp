#define TORCH_ASSERT_ONLY_METHOD_OPERATORS
#include <torch/csrc/autograd/profiler_kineto.h>

#include <c10/macros/Export.h>
#include <c10/util/C++17.h>
#include <c10/util/Exception.h>
#include <c10/util/flat_hash_map.h>
#include <c10/util/irange.h>
#include <c10/util/overloaded.h>
#include <c10/util/variant.h>

#include <torch/csrc/profiler/api.h>
#include <torch/csrc/profiler/collection.h>
#include <torch/csrc/profiler/containers.h>
#include <torch/csrc/profiler/itt_observer.h>
#include <torch/csrc/profiler/kineto_shim.h>
#include <torch/csrc/profiler/nvtx_observer.h>

#include <ATen/Context.h>

#include <deque>
#include <limits>
#include <sstream>
#include <stdexcept>

#ifdef USE_KINETO
#include <libkineto.h>
#include <time_since_epoch.h>

#ifndef _MSC_VER
// TODO: TO be removed, once this properly works from libkineto
// Literal copy-n-paste from third_party/kineto/libkineto/src/WeakSymbols.cpp
extern "C" {
// This function is needed to avoid superfluous dependency on GNU OpenMP library
// when cuPTI is linked statically For more details see
// https://github.com/pytorch/pytorch/issues/51026
__attribute__((weak)) int acc_get_device_type() {
  throw std::runtime_error(
      "Dummy implementation of acc_get_device_type is not supposed to be called!");
}
} // extern "C"
#endif // _MSC_VER
#endif // USE_KINETO

namespace torch {
namespace autograd {
namespace profiler {

namespace {
inline int64_t getTimeUs() {
#ifdef USE_KINETO
  return libkineto::timeSinceEpoch(std::chrono::system_clock::now());
#else
  return torch::profiler::impl::getTime() / 1000;
#endif // USE_KINETO
}

using torch::profiler::impl::ActiveProfilerType;
using torch::profiler::impl::dtypesToStr;
using torch::profiler::impl::EventType;
using torch::profiler::impl::ExtraFields;
using torch::profiler::impl::ProfilerThreadLocalStateBase;
using torch::profiler::impl::Result;
using torch::profiler::impl::shapesToStr;
using torch::profiler::impl::stacksToStr;

template <typename T>
constexpr bool is_py_fields() {
  return std::is_base_of<
      torch::profiler::impl::PyExtraFieldsBase,
      typename std::remove_cv<typename std::remove_reference<T>::type>::type>::
      value;
}

<<<<<<< HEAD
struct AddKinetoMetadata {
  AddKinetoMetadata(std::shared_ptr<Result>& result, KinetoEvent& kineto_event)
      : kineto_activity_{result->kineto_activity_} {
=======
struct EventFieldsVisitor {
  EventFieldsVisitor(std::shared_ptr<Result>& result, KinetoEvent& kineto_event)
      : kineto_activity_{result->kineto_activity_},
        kineto_event_{kineto_event} {
    c10::guts::if_constexpr<torch::profiler::kKinetoAvailable>([&](auto _) {
      kineto_event.deviceIndex(_(result->kineto_info_).device);
      kineto_event.deviceResourceId(_(result->kineto_info_).resource);
    });

    setPythonMetadata(result);
>>>>>>> b184550e
    result->visit(*this);

    setPythonMetadata(result);
    const auto module_hierarchy = kineto_event.moduleHierarchy();
    addMetadata("Module Hierarchy", stacksToStr(module_hierarchy.vec(), "."));
    addMetadata("Call stack", stacksToStr(kineto_event.stack().vec(), ";"));

    // It is not safe to use the activity after post processing.
    result->kineto_activity_ = nullptr;
  }

  void operator()(ExtraFields<EventType::TorchOp>& op_event) {
    auto& shapes = op_event.inputs_.shapes_;
    if (!shapes.empty()) {
      addMetadata("Input Dims", shapesToStr(shapes));
    }

    auto& dtypes = op_event.inputs_.dtypes_;
    if (!dtypes.empty()) {
      addMetadata("Input type", dtypesToStr(dtypes));
    }


    // add information about an associated forward op, if a sequence number
    // is available (e.g. during training)
    if (op_event.sequence_number_ >= 0) {
      addMetadata("Fwd thread id", std::to_string(op_event.forward_tid_));
      addMetadata("Sequence number", std::to_string(op_event.sequence_number_));
    }
  }

  void operator()(ExtraFields<EventType::Backend>& backend_event) {
    if (!backend_event.backend_.empty()) {
      addMetadata("Backend", "\"" + backend_event.backend_ + "\"");
    }
  }

  void operator()(const ExtraFields<EventType::Allocation>& alloc) {
    addMetadata("Device Type", std::to_string((int8_t)alloc.device_type_));
    addMetadata("Device Id", std::to_string(alloc.device_index_));
    addMetadata("Addr", std::to_string(reinterpret_cast<intptr_t>(alloc.ptr_)));
    addMetadata("Bytes", std::to_string(alloc.alloc_size_));
    if (alloc.total_allocated_ >= 0) {
      addMetadata("Total Allocated", std::to_string(alloc.total_allocated_));
    }
    if (alloc.total_reserved_ >= 0) {
      addMetadata("Total Reserved", std::to_string(alloc.total_reserved_));
    }
  }

  void operator()(const ExtraFields<EventType::OutOfMemory>& alloc) {
    addMetadata("Device Type", std::to_string((int8_t)alloc.device_type_));
    addMetadata("Device Id", std::to_string(alloc.device_index_));
    addMetadata("Bytes", std::to_string(alloc.alloc_size_));
    if (alloc.total_allocated_ >= 0) {
      addMetadata("Total Allocated", std::to_string(alloc.total_allocated_));
    }
    if (alloc.total_reserved_ >= 0) {
      addMetadata("Total Reserved", std::to_string(alloc.total_reserved_));
    }
  }

  void operator()(const ExtraFields<EventType::PyCall>& py_call) {
    if (py_call.module_.has_value()) {
      addMetadata("Python module id", std::to_string(py_call.module_->id_));
    }
  }

  void operator()(const ExtraFields<EventType::PyCCall>& py_call) {}

  void operator()(const ExtraFields<EventType::Kineto>& e) {
    TORCH_INTERNAL_ASSERT(kineto_activity_ == nullptr);
  }

  void setPythonMetadata(std::shared_ptr<Result> result) {
    result->visit([&](const auto& i) {
      c10::guts::if_constexpr<is_py_fields<decltype(i)>()>([&](auto _) {
        addMetadata("Python thread", std::to_string(_(i).python_tid_));
        addMetadata("Python id", std::to_string(_(i).id_));

        std::string parent_id = "null";
        auto update_parent_id = [&](const auto& j) {
          // Update parent_id the first time we see a Python Result
          c10::guts::if_constexpr<is_py_fields<decltype(j)>()>(
              [&](auto _) { parent_id = std::to_string(_(j).python_tid_); });

          // And then break out of the update loop.
          return !is_py_fields<decltype(j)>();
        };

        auto parent = result->parent_.lock();
        while (parent && parent->visit(update_parent_id)) {
          parent = parent->parent_.lock();
        }
        addMetadata("Python parent id", parent_id);
      });
    });
  }

  void addMetadata(const std::string& key, const std::string& value) {
    if (kineto_activity_ && !value.empty()) {
      torch::profiler::impl::kineto::addMetadata(kineto_activity_, key, value);
    }
  }

  const torch::profiler::impl::kineto::activity_t* kineto_activity_;
};

// Assumption: Total threads number will not exceed 2^16-1, and total ops will
// not exceed 2^48 -1.
static inline uint64_t getForwardThreadKey(uint64_t tid, uint64_t seqNr) {
  return (((tid) << 48) | ((seqNr) & (((uint64_t)1 << 48) - 1)));
}

struct KinetoThreadLocalState : public ProfilerThreadLocalStateBase {
  explicit KinetoThreadLocalState(
      const ProfilerConfig& config,
      std::set<torch::profiler::impl::ActivityType> activities)
      : ProfilerThreadLocalStateBase(config),
        start_time_(getTimeUs()),
        record_queue_(config, activities) {}
  ~KinetoThreadLocalState() override = default;

  static KinetoThreadLocalState* getTLS() {
    auto tls = ProfilerThreadLocalStateBase::getTLS();
    TORCH_INTERNAL_ASSERT_DEBUG_ONLY(
        tls == nullptr || tls->profilerType() == ActiveProfilerType::KINETO);
    return static_cast<KinetoThreadLocalState*>(tls);
  }

  ActiveProfilerType profilerType() override {
    return ActiveProfilerType::KINETO;
  }

  void reportMemoryUsage(
      void* ptr,
      int64_t alloc_size,
      int64_t total_allocated,
      int64_t total_reserved,
      c10::Device device) override {
    if (config_.profile_memory && config_.state != ProfilerState::Disabled) {
      record_queue_.getSubqueue()->emplace_allocation_event(
          torch::profiler::impl::getApproximateTime(),
          ptr,
          alloc_size,
          total_allocated,
          total_reserved,
          device.type(),
          device.index());
    }
  }

  void reportOutOfMemory(
      int64_t alloc_size,
      int64_t total_allocated,
      int64_t total_reserved,
      c10::Device device) override {
    if (config_.profile_memory && config_.state != ProfilerState::Disabled) {
      record_queue_.getSubqueue()->emplace_ooms_event(
          torch::profiler::impl::getApproximateTime(),
          alloc_size,
          total_allocated,
          total_reserved,
          device.type(),
          device.index());
    }
  }

  const post_process_t& getEventPostProcessingCallback() const {
    return event_post_process_cb_;
  }

  void setEventPostProcessingCallback(post_process_t&& cb) {
    event_post_process_cb_ = std::move(cb);
  }

  std::unique_ptr<torch::profiler::impl::kineto::ActivityTraceWrapper>
  finalizeTrace() {
    auto end_time = getTimeUs();
    record_queue_.stop();

    std::lock_guard<std::mutex> guard(state_mutex_);
    auto converter = clock_converter_.makeConverter();
    auto records_and_trace =
        record_queue_.getRecords(converter, start_time_, end_time);

    materializeOpEvents(records_and_trace.first);

    // finalizeCPUTrace(cpu_trace_.get());

    // `kineto_events_` does not include Python events. Instead it exposes them
    // via the `stacks` property.
    kineto_events_.erase(
        std::remove_if(
            kineto_events_.begin(),
            kineto_events_.end(),
            [](const auto& i) { return i.isPythonFunction(); }),
        kineto_events_.end());

    return std::move(records_and_trace.second);
  }

  template <typename T>
  void invokeCallback(T& t) {
    if (event_post_process_cb_) {
      event_post_process_cb_(t.debug_handle_, t.jit_stack_, t.jit_modules_);
    }
  }

  void materializeOpEvents(std::vector<std::shared_ptr<Result>>& events) {
    for (auto& e : events) {
      if (e->parent_.expired()) {
        event_tree_.push_back(e);
      }

      if (e->finished_) {
        e->visit(c10::overloaded(
            [this](ExtraFields<EventType::TorchOp>& i) { invokeCallback(i); },
            [this](ExtraFields<EventType::Backend>& i) { invokeCallback(i); },
            [](auto&) {}));

        kineto_events_.emplace_back(e);
        AddKinetoMetadata add_kineto_metadata(e, kineto_events_.back());
      }
    }
  }

  void finalizeCPUTrace(
      std::unique_ptr<torch::profiler::impl::kineto::trace_t>& cpu_trace) {
#ifndef USE_KINETO
  }
#else // USE_KINETO
    TORCH_INTERNAL_ASSERT(
        cpu_trace->activities.size() == kineto_events_.size());
    // startThreadId_seqNum to pointer of activity.
    // Low-16bits of startThreadId and low-48bits seqNum are concatenated into
    // one uint64_t variable as key.

    // From the time being, we need disable the forward/backward correlation
    // feature to workaround the crash bug.
    // TODO: by Mike Guo
    // reenable the forward/backward correlation when kineto fix the following
    // raw pointer
    //    GenericTraceActivity.flow.linkedActivity
    /*
    std::unordered_map<uint64_t, libkineto::GenericTraceActivity*>
        tidSeq2activity;

    for (const auto idx : c10::irange(cpu_trace->activities.size())) {
      auto& kineto_event = kineto_events_[idx];
      auto& activity = cpu_trace->activities[idx];

      // add information about an associated forward op, if a sequence number
      // is available (e.g. during training)
      if (kineto_event.sequenceNr() >= 0) {
        generateForwardBackwardLink(
            kineto_event, fwd_bwd_link_id, activity, tidSeq2activity);
      }
    }
    */
  }

  void generateForwardBackwardLink(
      const KinetoEvent& kineto_event,
      uint64_t& fwd_bwd_link_id,
      libkineto::GenericTraceActivity& activity,
      std::unordered_map<uint64_t, libkineto::GenericTraceActivity*>&
          tidSeq2activity) {
    if (kineto_event.fwdThreadId() > 0) {
      // act is backward op.
      uint64_t key = getForwardThreadKey(
          kineto_event.fwdThreadId(), kineto_event.sequenceNr());
      auto iter = tidSeq2activity.find(key);
      if (iter != tidSeq2activity.end()) {
        libkineto::GenericTraceActivity* fwd = iter->second;
        fwd->flow.start = true;
        activity.flow.id = fwd->flow.id = fwd_bwd_link_id;
        activity.flow.type = fwd->flow.type = libkineto::kLinkFwdBwd;
        ++fwd_bwd_link_id;
      }
    } else if (kineto_event.startThreadId() != 0) {
      // act is forward op.
      uint64_t key = getForwardThreadKey(
          kineto_event.startThreadId(), kineto_event.sequenceNr());
      // Assumption: Among all ops with same sequence number,
      // the one with biggest start time is most likely launching backward op.
      auto iter = tidSeq2activity.find(key);
      if (iter == tidSeq2activity.end()) {
        tidSeq2activity[key] = &activity;
      } else {
        // Now the sequence number is only incremented on creating a "Node"
        // object for backward pass, by calling
        // "at::sequence_number::get_and_increment()". Among all ops with same
        // sequence number, the one with biggest startTime is the one launching
        // backward op.
        if (activity.startTime >= iter->second->startTime) {
          tidSeq2activity[key] = &activity;
        }
      }
    }
  }
#endif // USE_KINETO

  uint64_t start_time_;
  torch::profiler::impl::ApproximateClockToUnixTimeConverter clock_converter_;
  torch::profiler::impl::RecordQueue record_queue_;
  std::vector<KinetoEvent> kineto_events_;
  std::vector<experimental_event_t> event_tree_;
  // Optional, if event post-processing is enabled.
  post_process_t event_post_process_cb_;
};

class GlobalStateManager {
 public:
  static GlobalStateManager& singleton() {
    static GlobalStateManager singleton_;
    return singleton_;
  }

  template <typename... Args>
  static void init(Args... args) {
    if (singleton().state_) {
      LOG(WARNING) << "GlobalStatePtr already exists!";
    } else {
      singleton().state_ =
          std::make_shared<KinetoThreadLocalState>(std::forward<Args>(args)...);
    }
  }

  static auto* get() {
    return singleton().state_.get();
  }

  static std::shared_ptr<c10::DebugInfoBase> pop() {
    TORCH_INTERNAL_ASSERT(
        singleton().state_ != nullptr,
        "Global state ptr cannot be null before resetting");
    auto out = singleton().state_;
    singleton().state_.reset();
    return out;
  }

 private:
  GlobalStateManager() = default;

  std::shared_ptr<KinetoThreadLocalState> state_;
};

template <bool use_global>
static KinetoThreadLocalState* getStatePtr() {
  return c10::guts::if_constexpr<use_global>(
      [] { return GlobalStateManager::get(); },
      [] { return KinetoThreadLocalState::getTLS(); });
}

template <bool use_global_state_ptr = false>
std::unique_ptr<at::ObserverContext> onFunctionEnter(
    const at::RecordFunction& fn) {
  auto state_ptr = getStatePtr<use_global_state_ptr>();
  if (!state_ptr) {
    return nullptr;
  }
  return state_ptr->record_queue_.getSubqueue()->begin_op(fn);
}

// @lint-ignore CLANGTIDY clang-diagnostic-unused-parameter
template <bool use_global_state_ptr = false>
void onFunctionExit(
    const at::RecordFunction& fn,
    at::ObserverContext* ctx_ptr) {
  auto state_ptr = getStatePtr<use_global_state_ptr>();
  if (!state_ptr) {
    return;
  }
  const auto& config = state_ptr->config();
  auto* kineto_ctx_ptr =
      static_cast<torch::profiler::impl::KinetoObserverContext*>(ctx_ptr);
  TORCH_INTERNAL_ASSERT(kineto_ctx_ptr != nullptr);
  kineto_ctx_ptr->event_->end_time_ =
      torch::profiler::impl::getApproximateTime();
  kineto_ctx_ptr->event_->basic_fields_.end_tid_ =
      at::RecordFunction::currentThreadId();
  if (config.state == ProfilerState::KINETO_GPU_FALLBACK) {
    try {
      auto fallback = kineto_ctx_ptr->fallback_;
      TORCH_INTERNAL_ASSERT(fallback != nullptr);
      torch::profiler::impl::cudaStubs()->record(
          nullptr, &fallback->cuda_event_end_, nullptr);
    } catch (const std::exception& e) {
      LOG(WARNING) << "Failed to record CUDA event. " << e.what();
    }
  }

  if (fn.scope() == at::RecordScope::USER_SCOPE) {
    torch::profiler::impl::kineto::popUserCorrelationId();
  } else {
    torch::profiler::impl::kineto::popCorrelationId();
  }
}

template <bool use_global_callback = false>
void pushProfilingCallbacks(const std::unordered_set<at::RecordScope>& scopes) {
  auto registration_state_ptr = getStatePtr<use_global_callback>();
  TORCH_INTERNAL_ASSERT(registration_state_ptr, "Expected profiler state set");
  auto recordFunctionCallback =
      at::RecordFunctionCallback(
          onFunctionEnter<use_global_callback>,
          onFunctionExit<use_global_callback>)
          .needsInputs(registration_state_ptr->config().report_input_shapes)
          .scopes(scopes);

  auto handle = c10::guts::if_constexpr<use_global_callback>(
      [&] { return at::addGlobalCallback(recordFunctionCallback); },
      [&] { return at::addThreadLocalCallback(recordFunctionCallback); });
  registration_state_ptr->setCallbackHandle(handle);
}

} // namespace

void reportBackendEventToActiveKinetoProfiler(
    const int64_t start_time_us,
    const int64_t end_time_us,
    const int64_t debug_handle,
    const at::RecordScope scope,
    const std::string& event_name,
    const std::string& backend_name) {
  TORCH_INTERNAL_ASSERT(
      GlobalStateManager::get() == nullptr,
      "On-demand profiling does not support post processing callback");

  auto state_ptr = KinetoThreadLocalState::getTLS();
  if (!state_ptr) {
    return;
  }

  state_ptr->record_queue_.getSubqueue()->emplace_backend_event(
      start_time_us,
      end_time_us,
      debug_handle,
      scope,
      event_name,
      backend_name);

  /* no support for input shapes now?
  if (config.report_input_shapes) {
    ctx_ptr->shapes = inputSizes(fn);
    ctx_ptr->dtypes = inputTypes(fn);
  }
  */
}

void prepareProfiler(
    const torch::profiler::impl::ProfilerConfig& config,
    const std::set<torch::profiler::impl::ActivityType>& activities) {
  if (config.state == ProfilerState::NVTX ||
      config.state == ProfilerState::ITT) {
    return;
  }
  TORCH_CHECK(
      config.state == ProfilerState::KINETO ||
          config.state == ProfilerState::KINETO_GPU_FALLBACK,
      "Supported only in Kineto profiler");
  torch::profiler::impl::kineto::prepareTrace(
      /*cpuOnly=*/!at::hasCUDA(), activities, config.experimental_config);
}

void enableProfilerWithEventPostProcess(
    const torch::profiler::impl::ProfilerConfig& config,
    const std::set<torch::profiler::impl::ActivityType>& activities,
    post_process_t&& cb,
    const std::unordered_set<at::RecordScope>& scopes) {
  TORCH_CHECK(
      config.state != ProfilerState::NVTX,
      "NVTX does not support post processing callback.");
  TORCH_CHECK(
      config.state != ProfilerState::ITT,
      "ITT does not support post processing callback.");
  TORCH_INTERNAL_ASSERT(
      GlobalStateManager::get() == nullptr,
      "On-demand profiling does not support post processing callback");

  enableProfiler(config, activities, scopes);
  auto state_ptr = KinetoThreadLocalState::getTLS();
  state_ptr->setEventPostProcessingCallback(std::move(cb));
}

void enableProfiler(
    const torch::profiler::impl::ProfilerConfig& config,
    const std::set<torch::profiler::impl::ActivityType>& activities,
    const std::unordered_set<at::RecordScope>& scopes) {
  TORCH_CHECK(!profilerEnabled(), "Profiler is already enabled on this thread");
  if (config.state == ProfilerState::NVTX) {
    torch::profiler::impl::pushNVTXCallbacks(config, scopes);
    return;
  } else if (config.state == ProfilerState::ITT) {
    torch::profiler::impl::pushITTCallbacks(config, scopes);
    return;
  }

  TORCH_CHECK(
      config.state == ProfilerState::KINETO ||
      config.state == ProfilerState::KINETO_GPU_FALLBACK ||
      config.state == ProfilerState::KINETO_ONDEMAND);
  TORCH_CHECK(
      !activities.empty(), "No activities specified for Kineto profiler");

  if (config.state == ProfilerState::KINETO ||
      config.state == ProfilerState::KINETO_GPU_FALLBACK) {
    auto state = std::make_shared<KinetoThreadLocalState>(config, activities);
    c10::ThreadLocalDebugInfo::_push(c10::DebugInfoKind::PROFILER_STATE, state);

    if (activities.count(ActivityType::CPU)) {
      pushProfilingCallbacks<false>(scopes);
    }
    torch::profiler::impl::kineto::startTrace();
  }

  if (config.state == ProfilerState::KINETO_ONDEMAND) {
    GlobalStateManager::init(config, activities);

    TORCH_INTERNAL_ASSERT(
        activities.count(ActivityType::CPU),
        "Ondemand profiling must enable CPU tracing");
    pushProfilingCallbacks<true>(scopes);
  }
}

std::unique_ptr<ProfilerResult> disableProfiler() {
  auto state_ptr = std::static_pointer_cast<
      torch::profiler::impl::ProfilerThreadLocalStateBase>(
      GlobalStateManager::get() == nullptr
          ? c10::ThreadLocalDebugInfo::_pop(c10::DebugInfoKind::PROFILER_STATE)
          : GlobalStateManager::pop());

  const auto& config = state_ptr->config();
  TORCH_CHECK(
      state_ptr &&
          (config.state == ProfilerState::KINETO ||
           config.state == ProfilerState::KINETO_GPU_FALLBACK ||
           config.state == ProfilerState::KINETO_ONDEMAND ||
           config.state == ProfilerState::NVTX ||
           config.state == ProfilerState::ITT),
      "Can't disable Kineto profiler when it's not running");

  if (state_ptr->hasCallbackHandle()) {
    at::removeCallback(state_ptr->callbackHandle());
  }

  // Traces are converged via libkineto automatically for ondemand flow
  if (state_ptr->config().state == ProfilerState::KINETO_ONDEMAND) {
    (void)std::static_pointer_cast<KinetoThreadLocalState>(state_ptr)
        ->finalizeTrace();
    return std::make_unique<ProfilerResult>();
  }

  // Shared among NVTX, KINETO, KINETO_GPU_FALLBACK
  std::unique_ptr<ProfilerResult> result;
  if (state_ptr->config().state == ProfilerState::NVTX) {
    result = std::make_unique<ProfilerResult>();
  }

  if (config.state == ProfilerState::KINETO ||
      config.state == ProfilerState::KINETO_GPU_FALLBACK) {
    auto kineto_state_ptr =
        std::static_pointer_cast<KinetoThreadLocalState>(state_ptr);
    auto trace = kineto_state_ptr->finalizeTrace();
    result = std::make_unique<ProfilerResult>(
        kineto_state_ptr->start_time_,
        std::move(kineto_state_ptr->kineto_events_),
        std::move(trace),
        std::move(kineto_state_ptr->event_tree_));
  }

  return result;
}

KinetoEvent::KinetoEvent(
    std::shared_ptr<const torch::profiler::impl::Result> result)
    : result_{result} {
  TORCH_INTERNAL_ASSERT(result != nullptr);

  // Populate Python stack
  auto parent = result_->parent_.lock();
  while (parent != nullptr) {
    parent->visit([&](const auto& i) {
      if (is_py_fields<decltype(i)>()) {
        python_stack_.push_back(parent->name());
      }
    });
    parent = parent->parent_.lock();
  }
}

bool KinetoEvent::isPythonFunction() const {
  return result_->visit(
      [](const auto& i) { return is_py_fields<decltype(i)>(); });
}

const c10::ArrayRef<std::string> KinetoEvent::stack() const {
  auto get = [&](const auto& i) -> auto& {
    return !i.jit_stack_.empty() ? i.jit_stack_ : python_stack_;
  };

  using out_t = const c10::ArrayRef<std::string>;
  return result_->visit(c10::overloaded(
      [&](const ExtraFields<EventType::TorchOp>& i) -> out_t { return get(i); },
      [&](const ExtraFields<EventType::Backend>& i) -> out_t { return get(i); },
      [&](const auto&) -> out_t { return python_stack_; }));
}

uint64_t KinetoEvent::durationUs() const {
  return (result_->endTimeNS() - result_->start_time_ns_) / 1000;
}

int64_t KinetoEvent::debugHandle() const {
  return result_->visit(c10::overloaded(
      [](const ExtraFields<EventType::TorchOp>& i) { return i.debug_handle_; },
      [](const ExtraFields<EventType::Backend>& i) { return i.debug_handle_; },
      [](const auto&) ->int64_t { return -1; }));
}

uint8_t KinetoEvent::deviceIndex() const {
  return result_->visit(c10::overloaded(
      [](const ExtraFields<EventType::Allocation>& i) {
        return static_cast<uint8_t>(i.device_index_);
      },
      [](const ExtraFields<EventType::OutOfMemory>& i) {
        return static_cast<uint8_t>(i.device_index_);
      },
      [&](const auto&) {
        return static_cast<uint8_t>(result_->kineto_info_.device);
      }));
}

bool KinetoEvent::hasStack() const {
  return !stack().empty();
}

int64_t KinetoEvent::cudaElapsedUs() const {
  auto cuda_event_start = fallbackStart();
  auto cuda_event_end = fallbackEnd();
  if (!cuda_event_start || !cuda_event_end) {
    return -1;
  }
  try {
    return (int64_t)torch::profiler::impl::cudaStubs()->elapsed(
        &cuda_event_start, &cuda_event_end);
  } catch (std::exception& e) {
    LOG(WARNING) << "Failed to measure time between two CUDA events. "
                 << e.what();
  }
  return -1;
}

#define FORWARD_FROM_RESULT(method_name, result_expr)                        \
  decltype(std::declval<KinetoEvent>().method_name())                        \
  KinetoEvent::method_name() const {                                         \
    return static_cast<decltype(std::declval<KinetoEvent>().method_name())>( \
        result_->result_expr);                                               \
  }

FORWARD_FROM_RESULT(startThreadId, start_tid_)
FORWARD_FROM_RESULT(endThreadId, endTID())
FORWARD_FROM_RESULT(activityType, kinetoType())
FORWARD_FROM_RESULT(name, name())
FORWARD_FROM_RESULT(deviceType, deviceType())
FORWARD_FROM_RESULT(startUs, start_time_ns_ / 1000)
FORWARD_FROM_RESULT(correlationId, correlationID())
FORWARD_FROM_RESULT(deviceResourceId, kineto_info_.resource)
#undef FORWARD_FROM_RESULT

// Most of the fields in `KinetoEvent` only make sense for a single event type.
// (Generally TorchOp.) For all other types they simply return the default
// value. This macro provides a succinct way of expressing this behavior.
#define TYPED_ATTR_WITH_DEFAULT(                                       \
    event_type, method_name, expression, default_value)                \
  decltype(std::declval<KinetoEvent>().method_name())                  \
  KinetoEvent::method_name() const {                                   \
    using out_t = decltype(std::declval<KinetoEvent>().method_name()); \
    return result_->visit(c10::overloaded(                             \
        [](const ExtraFields<EventType::event_type>& e) -> out_t {     \
          return expression;                                           \
        },                                                             \
        [](const auto&) -> out_t { return default_value; }));          \
  }

#define TYPED_ATTR(event_type, method_name, expression) \
  TYPED_ATTR_WITH_DEFAULT(event_type, method_name, expression, {})

TYPED_ATTR_WITH_DEFAULT(TorchOp, sequenceNr, e.sequence_number_, -1)
TYPED_ATTR(TorchOp, fwdThreadId, e.sequence_number_ >= 0 ? e.forward_tid_ : 0)
TYPED_ATTR(TorchOp, hasShapes, !e.inputs_.shapes_.empty())
TYPED_ATTR(TorchOp, shapes, e.inputs_.shapes_)
TYPED_ATTR(TorchOp, hasTypes, !e.inputs_.dtypes_.empty())
TYPED_ATTR(TorchOp, dtypes, e.inputs_.dtypes_)
TYPED_ATTR(TorchOp, scope, static_cast<uint8_t>(e.scope_))
TYPED_ATTR(TorchOp, hasModuleHierarchy, !e.jit_modules_.empty())
TYPED_ATTR(TorchOp, moduleHierarchy, e.jit_modules_)
TYPED_ATTR(TorchOp, isAsync, e.is_async_)
TYPED_ATTR(TorchOp, fallbackStart, e.gpu_fallback_.cuda_event_start_)
TYPED_ATTR(TorchOp, fallbackEnd, e.gpu_fallback_.cuda_event_end_)
TYPED_ATTR(
    TorchOp,
    flops,
    !e.extra_args_.empty() ? computeFlops(e.name_, e.extra_args_) : 0)
TYPED_ATTR(Backend, backend, e.backend_)
TYPED_ATTR(Allocation, nBytes, e.alloc_size_)
TYPED_ATTR(Kineto, linkedCorrelationId, [&]() {
  const auto linked = e.linked_activity_.lock();
  return linked ? linked->correlationID() : 0;
}())
#undef TYPED_ATTR
#undef TYPED_ATTR_WITH_DEFAULT

ProfilerResult::ProfilerResult(
    uint64_t start_time,
    std::vector<KinetoEvent> events,
    std::unique_ptr<torch::profiler::impl::kineto::ActivityTraceWrapper>&&
        trace,
    std::vector<experimental_event_t>&& event_tree)
    : trace_start_us_(start_time),
      events_(std::move(events)),
      trace_(std::move(trace)),
      event_tree_(std::move(event_tree)) {}
ProfilerResult::ProfilerResult() = default;
ProfilerResult::~ProfilerResult() = default;

void ProfilerResult::save(const std::string& path) {
  trace_->save(path);
}

} // namespace profiler
} // namespace autograd
} // namespace torch<|MERGE_RESOLUTION|>--- conflicted
+++ resolved
@@ -72,22 +72,9 @@
       value;
 }
 
-<<<<<<< HEAD
 struct AddKinetoMetadata {
   AddKinetoMetadata(std::shared_ptr<Result>& result, KinetoEvent& kineto_event)
       : kineto_activity_{result->kineto_activity_} {
-=======
-struct EventFieldsVisitor {
-  EventFieldsVisitor(std::shared_ptr<Result>& result, KinetoEvent& kineto_event)
-      : kineto_activity_{result->kineto_activity_},
-        kineto_event_{kineto_event} {
-    c10::guts::if_constexpr<torch::profiler::kKinetoAvailable>([&](auto _) {
-      kineto_event.deviceIndex(_(result->kineto_info_).device);
-      kineto_event.deviceResourceId(_(result->kineto_info_).resource);
-    });
-
-    setPythonMetadata(result);
->>>>>>> b184550e
     result->visit(*this);
 
     setPythonMetadata(result);
