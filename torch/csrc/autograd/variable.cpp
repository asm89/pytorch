#include <torch/csrc/autograd/variable.h>

#include <torch/csrc/autograd/InferenceMode.h>
#include <torch/csrc/autograd/autograd.h>
#include <torch/csrc/autograd/edge.h>
#include <torch/csrc/autograd/engine.h>
#include <torch/csrc/autograd/function.h>
#include <torch/csrc/autograd/functions/accumulate_grad.h>
#include <torch/csrc/autograd/functions/tensor.h>
#include <torch/csrc/autograd/generated/Functions.h>
#include <torch/csrc/autograd/utils/error_messages.h>

#include <ATen/core/VariableHooksInterface.h>

#include <ATen/ATen.h>
#include <ATen/FuncTorchTLS.h>
#include <ATen/MemoryOverlap.h>
#include <c10/util/Exception.h>

#include <iostream>
#include <list>
#include <memory>
#include <mutex>
#include <stdexcept>
#include <string>
#include <typeinfo>
#include <vector>

namespace torch {
namespace autograd {

DifferentiableViewMeta::DifferentiableViewMeta(
    at::TensorImpl* self_impl,
    c10::optional<ViewInfo> backward_info,
    c10::optional<ViewInfo> forward_info,
    bool shared_view_info,
    CreationMeta creation_meta)
    : AutogradMeta(self_impl),
      backward_info_(std::move(backward_info)),
      forward_info_(std::move(forward_info)),
      shared_view_info_(shared_view_info),
      creation_meta_(creation_meta) {
  is_view_ = true;
  if (backward_info_.has_value()) {
    self_impl->set_version_counter(
        impl::version_counter(backward_info_.value().base_));
    attr_version_ = self_impl->version_counter().current_version();
    TORCH_INTERNAL_ASSERT(
        backward_info_.value().base_.unsafeGetTensorImpl() != self_impl);
  }
  if (shared_view_info_) {
    TORCH_INTERNAL_ASSERT(
        backward_info_.has_value(),
        "Shared view info require a backward view info.");
    TORCH_INTERNAL_ASSERT(
        !forward_info_.has_value(),
        "Shared view info require forward view info to be empty")
  }
}

// Chain this view info with the new view op between base and tensor
ViewInfo ViewInfo::chain(
    const Variable& base,
    const Variable& tensor,
    std::function<Variable(const Variable&)> view_func) const {
  // Set `view_func` using the root base as input.
  // `view_func` is used to recover views in backward when either as_strided is
  // not supported or the view function changes the metadata which is not
  // recorded by as_strided See Note [View + Inplace update on base tensor] and
  // [View + Inplace update on view tensor] for more details how we use this
  // function in backward.
  if (view_func) {
    // both current_view and it's parent have a view_func
    if (view_fn_) {
      // Copy parent view function to gain ownership
      auto prev_fn = view_fn_;
      view_func = [=](const at::Tensor& root_base) {
        auto temp = prev_fn(root_base);
        return view_func(temp);
      };
    } else {
      // current_view has a view_func and but it's parent doesn't have one
      if (base.unsafeGetTensorImpl()->support_as_strided()) {
        auto size = base.sym_sizes().vec();
        auto stride = base.sym_strides().vec();
        auto storage_offset = base.sym_storage_offset();
        view_func = [=](const at::Tensor& root_base) {
          auto temp = root_base.as_strided_symint(size, stride, storage_offset);
          return view_func(temp);
        };
      } else {
        // When base is a view but doesn't carry a view_fn in
        // DifferentiableViewMeta, it's a view that doesn't support inplace
        // update, e.g. unbind. In this case we should throw an error when
        // inplace update happens in **forward**. One would naturally think the
        // following function will be first called in backward pass. But the
        // first call site is indeed in **forward** pass when we refresh
        // `grad_fn` triggered by inplace update. Search Note [View + Inplace
        // update for view tensor] to for the call site.
        view_func = [=](const at::Tensor& root_base) {
          TORCH_CHECK(
              false,
              "This view is the output of a function that returns multiple views."
              "Such functions do not allow the output views to be modified inplace."
              "You should replace the inplace operation by an out-of-place one");
          return root_base;
        };
      }
    }
  } else if (view_fn_) {
    // if current_view doesn't have a view_func but it's parent has one
    // Copy parent view function to gain ownership
    auto prev_view_fn = view_fn_;
    auto size = tensor.sym_sizes().vec();
    auto stride = tensor.sym_strides().vec();
    auto storage_offset = tensor.sym_storage_offset();
    view_func = [=](const at::Tensor& root_base) {
      auto temp = prev_view_fn(root_base);
      return temp.as_strided_symint(size, stride, storage_offset);
    };
  }

  return ViewInfo(base_, view_func);
}

namespace {

at::Tensor singleton_undefined_tensor;

struct ConcreteAutogradMetaFactory : public c10::impl::AutogradMetaFactory {
  std::unique_ptr<c10::AutogradMetaInterface> make() const override {
    return std::make_unique<AutogradMeta>();
  }
  const at::Tensor& undefined_tensor() const override {
    return singleton_undefined_tensor;
  }
};

ConcreteAutogradMetaFactory meta_factory;

static c10::impl::AutogradMetaFactoryRegisterer meta_factory_registerer(
    &meta_factory);

} // namespace

namespace impl {

AutogradMeta* materialize_autograd_meta(const at::TensorBase& self) {
  TORCH_CHECK(
      self.defined(),
      "cannot call materialize_autograd_meta() on undefined tensor");
  auto p = self.unsafeGetTensorImpl();
  if (!p->autograd_meta()) {
    p->set_autograd_meta(std::make_unique<AutogradMeta>());
  }
  return get_autograd_meta(self);
}

void update_cpp_hooks_on_new_gradfn(
    const at::TensorBase& self,
    const std::shared_ptr<torch::autograd::Node>& old_fn,
    const std::shared_ptr<torch::autograd::Node>& new_fn) {
  // This function is called whenever the grad_fn of the tensor is
  // changed. We assume here that new_fn does not yet have hooks of
  // its own.
  //
  // This function does two things:
  // (1) reset the list when grad_fn is updated, so new hooks don't
  //     get erroneously registered to the old grad_fn.
  //     Note that the old cpp_hooks_list_ is still kept alive by the
  //     old grad_fn so hooks registered to the older version of the tensor
  //     will continue to be active.
  // (2) If there is a retains_grad hook registered, move that from the
  //     old cpp_hooks_list_ to the new one
  const auto& meta = impl::get_autograd_meta(self);
  TORCH_INTERNAL_ASSERT(meta);
  TORCH_INTERNAL_ASSERT(new_fn);
<<<<<<< HEAD
  meta->cpp_hooks_list_ = nullptr;
  if (self.retains_grad()) {
    TORCH_INTERNAL_ASSERT(old_fn);
    auto out = old_fn->pop_retains_grad_hook(self.output_nr());
    TORCH_INTERNAL_ASSERT(out != nullptr);
    new_fn->add_retains_grad_hook(std::move(out), self.output_nr());
=======
  // (1) reset the list when grad_fn is updated, so new hooks don't
  //     get erroneously registered to the old grad_fn.
  //     Note that the old cpp_hooks_list_ is still kept alive by the
  //     old grad_fn so hooks registered to the older version of the tensor
  //     will continue to be active.
  meta->cpp_hooks_list_ = nullptr;
  // (2) If there is a retains_grad hook registered, move that from the
  //     old cpp_hooks_list_ to the new one
  if (self.retains_grad()) {
    auto new_list = std::make_shared<hooks_list>();
    new_list->push_back(std::move((*meta->retains_grad_hooks_list_)[0]));
    (*meta->retains_grad_hooks_list_)[0] = nullptr;
    meta->retains_grad_hooks_list_ = new_list;
    std::unique_ptr<FunctionPreHook> hook_ptr =
        std::make_unique<CppFunctionTensorPreHook>(
            meta->retains_grad_hooks_list_, self.output_nr());
    new_fn->add_retains_grad_hook(std::move(hook_ptr));
>>>>>>> 2891cecd
  }
}

void rebase_history(const Variable& self, Edge gradient_edge) {
  TORCH_INTERNAL_ASSERT(gradient_edge.function != nullptr);
  const auto& meta = impl::get_autograd_meta(self);
  auto old_fn = meta != nullptr ? meta->grad_fn_ : nullptr;
  auto diff_view_meta = get_view_autograd_meta(self);
  if (diff_view_meta && diff_view_meta->has_bw_view()) {
    // See NOTE [ View + Inplace detection ]
    auto creation_meta = diff_view_meta->get_creation_meta();
    // Do not use handle_view_on_rebase here as check_inplace should have been
    // called before this and either throw an error
    TORCH_INTERNAL_ASSERT(creation_meta == CreationMeta::DEFAULT);
    TORCH_INTERNAL_ASSERT(gradient_edge.input_nr == 0);
    TORCH_INTERNAL_ASSERT(gradient_edge.function);
    TORCH_CHECK(
        gradient_edge.function->num_inputs() == 1,
        "Functions which modify views in-place must return a single Variable");
    auto view_info = diff_view_meta->get_backward_view();
    diff_view_meta->output_nr_ = gradient_edge.input_nr;
    auto copy_slices = std::make_shared<CopySlices>(
        view_info.base_,
        at::TensorGeometry(self),
        view_info.view_fn_,
        std::move(gradient_edge.function));
    set_gradient_edge(view_info.base_, {std::move(copy_slices), 0});
    self.grad_fn(); // trigger an update to the view's grad_fn
    return;
  }

  set_gradient_edge(self, std::move(gradient_edge));
  // Pass both self and its grad_fn to avoid calling into grad_fn reentrantly
  torch::autograd::impl::update_cpp_hooks_on_new_gradfn(
      self, old_fn, self.grad_fn());
}

void create_cpp_hook(const at::TensorBase& self, bool is_retains_grad_hook) {
  const auto& fn = self.grad_fn();
<<<<<<< HEAD
  std::shared_ptr<hooks_list>& list =
      materialize_autograd_meta(self)->cpp_hooks_list_;
  // NOLINTNEXTLINE(modernize-make-shared)
  list.reset(new hooks_list());
  std::unique_ptr<FunctionPreHook> hook_ptr{
      new CppFunctionTensorPreHook(list, self.output_nr())};
  // NB: we could potentially only update hooks_ if !fn, but it shouldn't
  // matter
  //     and this was the way before, so we keep it like this for now.
  clear_hooks(self);
  add_hook(self, std::make_unique<CppFunctionTensorPreHook>(list, 0));
  if (fn) {
    fn->add_tensor_pre_hook(std::move(hook_ptr));
=======
  if (is_retains_grad_hook) {
    std::shared_ptr<hooks_list>& list =
        materialize_autograd_meta(self)->retains_grad_hooks_list_;
    // NOLINTNEXTLINE(modernize-make-shared)
    list.reset(new hooks_list());
    std::unique_ptr<FunctionPreHook> hook_ptr{
        new CppFunctionTensorPreHook(list, self.output_nr())};
    TORCH_INTERNAL_ASSERT(fn, "Expect grad_fn to be defined for retains_grad");
    fn->add_retains_grad_hook(std::move(hook_ptr));
  } else {
    std::shared_ptr<hooks_list>& list =
        materialize_autograd_meta(self)->cpp_hooks_list_;
    // NOLINTNEXTLINE(modernize-make-shared)
    list.reset(new hooks_list());
    std::unique_ptr<FunctionPreHook> hook_ptr{
        new CppFunctionTensorPreHook(list, self.output_nr())};
    // NB: we could potentially only update hooks_ if !fn, but it shouldn't
    // matter
    //     and this was the way before, so we keep it like this for now.
    clear_hooks(self);
    add_hook(self, std::make_unique<CppFunctionTensorPreHook>(list, 0));
    if (fn) {
      fn->add_tensor_pre_hook(std::move(hook_ptr));
    }
>>>>>>> 2891cecd
  }
}

void set_grad_accumulator(
    const Variable& self,
    std::weak_ptr<Node> grad_accumulator) {
  materialize_autograd_meta(self)->grad_accumulator_ =
      std::move(grad_accumulator);
}

std::shared_ptr<Node> try_get_grad_accumulator(const Variable& self) {
  if (get_autograd_meta(self)) {
    return get_autograd_meta(self)->grad_accumulator_.lock();
  } else {
    return nullptr;
  }
}

std::shared_ptr<Node> grad_accumulator(const Variable& self) {
  auto autograd_meta = get_autograd_meta(self);
  if (!autograd_meta) {
    return nullptr;
  }
  if (autograd_meta->grad_fn_) {
    throw std::logic_error(
        "grad_accumulator() should be only called on leaf Variables");
  }
  if (!autograd_meta->requires_grad_) {
    return nullptr;
  }

  std::lock_guard<std::mutex> lock(autograd_meta->mutex_);

  auto result = autograd_meta->grad_accumulator_.lock();
  if (result)
    return result;

  c10::raw::intrusive_ptr::incref(self.unsafeGetTensorImpl());
  auto intrusive_from_this =
      c10::intrusive_ptr<at::TensorImpl>::reclaim(self.unsafeGetTensorImpl());
  result = std::make_shared<AccumulateGrad>(
      Variable(std::move(intrusive_from_this)));
  autograd_meta->grad_accumulator_ = result;
  return result;
}

Edge gradient_edge(const Variable& self) {
  // If grad_fn is null (as is the case for a leaf node), we instead
  // interpret the gradient function to be a gradient accumulator, which will
  // accumulate its inputs into the grad property of the variable. These
  // nodes get suppressed in some situations, see "suppress gradient
  // accumulation" below. Note that only variables which have `requires_grad =
  // True` can have gradient accumulators.
  if (const auto& gradient = self.grad_fn()) {
    return Edge(gradient, self.output_nr());
  } else {
    return Edge(grad_accumulator(self), 0);
  }
}

void set_gradient_edge(const Variable& self, Edge edge) {
  auto* meta = materialize_autograd_meta(self);
  meta->grad_fn_ = std::move(edge.function);
  meta->output_nr_ = edge.input_nr;
  // For views, make sure this new grad_fn_ is not overwritten unless it is
  // necessary in the VariableHooks::grad_fn below. This logic is only relevant
  // for custom autograd Functions for which multiple operations can happen on a
  // given Tensor before its gradient edge is set when exiting the custom
  // Function.
  auto diff_view_meta = get_view_autograd_meta(self);
  if (diff_view_meta && diff_view_meta->has_bw_view()) {
    diff_view_meta->set_attr_version(self._version());
  }
}

Node* grad_fn_unsafe(const Variable& self) {
  if (get_autograd_meta(self)) {
    return get_autograd_meta(self)->grad_fn_.get();
  } else {
    return nullptr;
  }
}

// Versions
//~~~~~~~~~~~~~~~~~~~~~~~~~~~~~~~~~~~~~~~~~~~~~~~~~~~~~~~~~~~~~~~~~~~~~~~~~~~~~~

void set_version_counter(
    const Variable& self,
    const c10::VariableVersion& version_counter) {
  TORCH_CHECK(
      self.defined(), "cannot call set_version_counter() on undefined tensor");
  self.unsafeGetTensorImpl()->set_version_counter(version_counter);
}

void bump_version(const Variable& self) {
  TORCH_CHECK(self.defined(), "cannot call bump_version() on undefined tensor");
  self.unsafeGetTensorImpl()->bump_version();
}

const c10::VariableVersion& version_counter(const Variable& self) {
  TORCH_CHECK(
      self.defined(), "cannot call version_counter() on undefined tensor");
  return self.unsafeGetTensorImpl()->version_counter();
}

// Hooks
//~~~~~~~~~~~~~~~~~~~~~~~~~~~~~~~~~~~~~~~~~~~~~~~~~~~~~~~~~~~~~~~~~~~~~~~~~~~~~~

void add_hook(
    const at::TensorBase& self,
    std::unique_ptr<FunctionPreHook> hook) {
  AutogradMeta* meta = materialize_autograd_meta(self);
  TORCH_INTERNAL_ASSERT(meta->hooks_.size() == 0);
  meta->hooks_.push_back(std::move(hook));
}

std::vector<std::unique_ptr<FunctionPreHook>>& hooks(const Variable& self) {
  TORCH_INTERNAL_ASSERT(get_autograd_meta(self));
  return get_autograd_meta(self)->hooks_;
}

void clear_hooks(const at::TensorBase& self) {
  // This is a little goofy, but usually this should be a no oop
  materialize_autograd_meta(self)->hooks_.clear();
}

void set_name(const Variable& self, const std::string& name) {
  materialize_autograd_meta(self)->name_ = name;
}

// Miscellaneous
//~~~~~~~~~~~~~~~~~~~~~~~~~~~~~~~~~~~~~~~~~~~~~~~~~~~~~~~~~~~~~~~~~~~~~~~~~~~~~~

AutogradMeta* get_autograd_meta(const at::TensorBase& self) {
  // NB: could return nullptr
  TORCH_CHECK(
      self.defined(), "cannot call get_autograd_meta() on undefined tensor");
  return static_cast<AutogradMeta*>(
      self.unsafeGetTensorImpl()->autograd_meta());
}

DifferentiableViewMeta* get_view_autograd_meta(const at::TensorBase& self) {
  // NB: return nullptr if self is not a view
  AutogradMeta* meta = get_autograd_meta(self);
  if (meta && meta->is_view_) {
    return static_cast<DifferentiableViewMeta*>(meta);
  } else {
    return nullptr;
  }
}

} // namespace impl

using at::Tensor;

struct VariableHooks final : at::impl::VariableHooksInterface {
  at::TensorBase tensor_data(const at::TensorBase&) const override;
  at::TensorBase variable_data(const at::TensorBase&) const override;
  const std::shared_ptr<torch::autograd::Node>& grad_fn(
      const at::TensorBase&) const override;
  unsigned _register_hook(
      const at::TensorBase&,
      std::function<at::TensorBase(const at::TensorBase&)> hook) const override;
  void remove_hook(const at::TensorBase&, unsigned pos) const override;
  bool is_view(const at::TensorBase&) const override;
  const at::TensorBase& base(const at::TensorBase&) const override;
  const std::string& name(const at::TensorBase&) const override;
  bool is_leaf(const at::TensorBase&) const override;
  int64_t output_nr(const at::TensorBase&) const override;
  void set_data(const at::TensorBase& self, const at::TensorBase& new_data)
      const override;
  at::TensorBase data(const at::TensorBase& self) const override;
  int64_t _version(const at::TensorBase& self) const override;
  void retain_grad(const at::TensorBase& self) const override;
  bool retains_grad(const at::TensorBase& self) const override;
  void _backward(
      const Tensor& self,
      at::TensorList inputs,
      const c10::optional<Tensor>& gradient,
      c10::optional<bool> keep_graph,
      bool create_graph) const override;
  void requires_grad_(const at::TensorBase& self, bool _requires_grad)
      const override;
};

VariableHooks variableHooks;
at::impl::VariableHooksRegisterer registerVariableHooks(&variableHooks);

at::TensorBase VariableHooks::variable_data(const at::TensorBase& self) const {
  TORCH_CHECK(
      self.defined(), "cannot call variable_data() on undefined tensor");
  auto self_impl_copy = self.unsafeGetTensorImpl()->shallow_copy_and_detach(
      /*version_counter=*/0,
      /*allow_tensor_metadata_change=*/false);
  self_impl_copy->set_autograd_meta(nullptr);
  return at::Tensor(self_impl_copy);
}

at::TensorBase VariableHooks::tensor_data(const at::TensorBase& self) const {
  TORCH_CHECK(self.defined(), "cannot call tensor_data() on undefined tensor");
  auto self_impl_copy = self.unsafeGetTensorImpl()->shallow_copy_and_detach(
      /*version_counter=*/self.unsafeGetTensorImpl()->version_counter(),
      /*allow_tensor_metadata_change=*/
      self.unsafeGetTensorImpl()->allow_tensor_metadata_change());
  return at::Tensor(self_impl_copy);
}

bool VariableHooks::is_leaf(const at::TensorBase& self) const {
  if (impl::get_autograd_meta(self)) {
    return impl::get_autograd_meta(self)->grad_fn_ == nullptr;
  } else {
    return true;
  }
}

int64_t VariableHooks::output_nr(const at::TensorBase& self) const {
  if (impl::get_autograd_meta(self)) {
    return impl::get_autograd_meta(self)->output_nr_;
  } else {
    return 0;
  }
}

void VariableHooks::set_data(
    const at::TensorBase& self_base,
    const at::TensorBase& new_data_base) const {
  at::OptionalTensorRef self_ref(self_base);
  const Tensor& self = *self_ref;
  at::OptionalTensorRef new_data_ref(new_data_base);
  const Tensor& new_data = *new_data_ref;

  // `var.set_data(new_data)` shallow-copies all non-autograd TensorImpl fields
  // from `new_data` to `var`. It requires that `new_data` and `var` have
  // compatible tensor type.
  TORCH_CHECK(
      _has_compatible_shallow_copy_type(self, new_data),
      "Attempted to call `variable.set_data(tensor)`, but `variable` and `tensor` have incompatible tensor type.");

  TORCH_CHECK(
      !self.requires_grad() ||
          isDifferentiableType(at::typeMetaToScalarType(new_data.dtype())),
      "data set to a tensor that requires gradients must be floating point or complex dtype");

  // Resets gradient accumulator if metadata is out of date
  AutogradMeta* autograd_meta = impl::get_autograd_meta(self);
  if (autograd_meta) {
    std::lock_guard<std::mutex> lock(autograd_meta->mutex_);
    auto prior_accumulator = autograd_meta->grad_accumulator_.lock();
    if (prior_accumulator) {
      const auto prior_device = prior_accumulator->input_metadata(0).device();
      const auto new_device = new_data.device();

      if (!new_data.options().type_equal(self.options()) ||
          prior_device != new_device) {
        autograd_meta->grad_accumulator_.reset();
      }
    }
  }

  // Version counter is not shared when we replace a `Variable`'s tensor data
  // by calling `set_data(...)`. The original version of the `Variable` is
  // always preserved. See NOTE [ Version Counter Sharing ] for details.
  //
  // `var.set_data(new_data)` always ignores `var`'s
  // `allow_tensor_metadata_change_`, because users need this API as an escape
  // hatch for changing a tensor's metadata regardless of its
  // `allow_tensor_metadata_change_` value, and the users are responsible for
  // ensuring this is the behavior they want.
  self.unsafeGetTensorImpl()->shallow_copy_from(new_data.getIntrusivePtr());
}

at::TensorBase VariableHooks::data(const at::TensorBase& self) const {
  return self.variable_data();
}

int64_t VariableHooks::_version(const at::TensorBase& self) const {
  return self.unsafeGetTensorImpl()->version_counter().current_version();
}

unsigned register_retains_grad_hook(
    const at::TensorBase& self,
    std::function<at::TensorBase(const at::TensorBase&)> hook) {
  TORCH_CHECK(
      self.requires_grad(),
      "cannot retain grad on a variable that "
      "doesn't require gradient");
  // NB: materialize_autograd_meta unnecessary due to requires grad check
  auto& list =
      torch::autograd::impl::get_autograd_meta(self)->retains_grad_hooks_list_;
  if (!list) {
    torch::autograd::impl::create_cpp_hook(self, /*is_retains_grad_hook=*/true);
  }
  unsigned idx = list->size();
  list->push_back(hook);
  return idx;
}

void VariableHooks::retain_grad(const at::TensorBase& self) const {
  TORCH_CHECK(
      self.requires_grad(),
      "can't retain_grad on Tensor that has requires_grad=False");

  // temporary hack to improve functorch UX.
  const auto& functorch_tls = at::functorch::functorchTLSAccessor();
  if (functorch_tls) {
    functorch_tls->checkSupportsRetainGrad();
  }

  if (self.is_leaf()) { // no-op for leaves
    return;
  }
  if (impl::get_autograd_meta(self)->retains_grad_) {
    return;
  }
  c10::weak_intrusive_ptr<c10::TensorImpl> weak_self(self.getIntrusivePtr());

  auto retain_grad_hook = [weak_self](const at::TensorBase& grad_base) {
    at::Tensor grad{grad_base};
    if (!weak_self.expired() && grad.defined()) {
      auto var = weak_self.lock();
      if (!var->grad().defined()) {
        if (grad.is_sparse()) {
          var->mutable_grad() = grad.clone();
        } else {
          var->mutable_grad() = grad.clone(at::MemoryFormat::Contiguous);
        }
      } else {
        var->mutable_grad() = var->grad() + grad;
      }
    }
    return at::TensorBase{};
  };

<<<<<<< HEAD
  const auto& fn = self.grad_fn();
  std::unique_ptr<FunctionPreHook> hook_ptr{new CppFunctionSingleTensorPreHook(
      std::move(retain_grad_hook), self.output_nr())};
  fn->add_retains_grad_hook(std::move(hook_ptr), self.output_nr());
=======
  register_retains_grad_hook(self, retain_grad_hook);
>>>>>>> 2891cecd
  impl::get_autograd_meta(self)->retains_grad_ = true;
}

bool VariableHooks::retains_grad(const at::TensorBase& self) const {
  if (impl::get_autograd_meta(self)) {
    return impl::get_autograd_meta(self)->retains_grad_;
  } else {
    return false;
  }
}

void VariableHooks::_backward(
    const Tensor& self,
    at::TensorList inputs,
    const c10::optional<Tensor>& gradient,
    c10::optional<bool> keep_graph,
    bool create_graph) const {
  // TODO torch::autograd::backward should take the c10::optional<Tensor>
  // gradient directly instead of us having to unwrap it to Tensor _gradient
  // here.
  Tensor _gradient = gradient.has_value() ? *gradient : Tensor();
  std::vector<torch::autograd::Variable> input_vars(
      inputs.begin(), inputs.end());
  torch::autograd::backward(
      {self}, {_gradient}, keep_graph, create_graph, input_vars);
}

void VariableHooks::requires_grad_(
    const at::TensorBase& self,
    bool _requires_grad) const {
  if (!self.is_leaf() && !_requires_grad) {
    throw std::runtime_error(
        autograd::utils::requires_grad_leaf_error(_requires_grad));
  }
  self.set_requires_grad(_requires_grad);
}

// Backward View Variables
//~~~~~~~~~~~~~~~~~~~~~~~~~~~~~~~~~~~~~~~~~~~~~~~~~~~~~~~~~~~~~~~~~~~~~~~~~~~~~~

bool VariableHooks::is_view(const at::TensorBase& self) const {
  auto diff_view_meta = torch::autograd::impl::get_view_autograd_meta(self);
  if (diff_view_meta) {
    return diff_view_meta->has_bw_view();
  } else {
    return false;
  }
}

const at::TensorBase& VariableHooks::base(const at::TensorBase& self) const {
  auto diff_view_meta = torch::autograd::impl::get_view_autograd_meta(self);
  if (diff_view_meta) {
    TORCH_CHECK(
        diff_view_meta->has_bw_view(),
        "Can't get base of non-backward view Tensor");
    return diff_view_meta->get_backward_view().base_;
  } else {
    throw std::runtime_error("Can't get base of non-view Tensor");
  }
}

namespace {
std::string singleton_string;
}

const std::string& VariableHooks::name(const at::TensorBase& self) const {
  TORCH_CHECK(
      self.defined(), "cannot call variable_data() on undefined tensor");
  if (torch::autograd::impl::get_autograd_meta(self)) {
    return torch::autograd::impl::get_autograd_meta(self)->name_;
  } else {
    return singleton_string;
  }
}

namespace {
std::shared_ptr<torch::autograd::Node> singleton_shared_ptr;
}

const std::shared_ptr<torch::autograd::Node>& VariableHooks::grad_fn(
    const at::TensorBase& self) const {
  auto diff_view_meta = torch::autograd::impl::get_view_autograd_meta(self);
  if (diff_view_meta && diff_view_meta->has_bw_view()) {
    // See NOTE [ View + Inplace detection ]
    std::lock_guard<std::mutex> lock(diff_view_meta->mutex_);
    auto view_info = diff_view_meta->get_backward_view();
    if (!diff_view_meta->grad_fn_ && !view_info.base_.requires_grad()) {
      return diff_view_meta->grad_fn_;
    }
    auto current_version = self._version();
    auto old_fn = diff_view_meta->grad_fn_;
    if (diff_view_meta->get_attr_version() != current_version) {
      // This is an indirect rebase_history due to another view or the base
      // being modified inplace
      handle_view_on_rebase(diff_view_meta, /* indirect */ true);
      TORCH_INTERNAL_ASSERT(diff_view_meta->output_nr_ == 0);
      // Note [View + Inplace update for view tensor]
      // An inplace update happened on Tensor `self` (which is a view).
      // For example:
      //   view_1 = view_op_1(diff_view_meta->base_)
      //   view_2 = view_op_2(view_1)
      //   ...
      //   self = view_op_n(view_n-1)
      //   self = inplace_op(self)
      //
      // For CPU/CUDA backends, we employ one AsStridedBackward0 Node to
      // represent the chain of view backward ops for effienciency.
      //
      // However in XLA backend we don't have full support of
      // AsStridedBackward0, we instead run a full forward pass with a tensor
      // that requires gradient to get proper grad_fn setup, then save it to
      // DifferentiableViewMeta for future use. This is fairly cheap for XLA
      // lazy tensor approach (but would be really expensive for CPU/CUDA). XLA
      // Tensor only run thorugh VariableType dispatch and lower the forward
      // pass to a XLA HLO graph, then we take grad_fn and never materialize the
      // tensor content. So we only construct the graph but not execute it,
      // which is a fairly cheap operation to do.
      //
      // See Note [View + Inplace update for base tensor] for what we do to base
      // tensor when an in-place operation happens.
      //
      // TODO: Potentially the following logic can be replaced by special logic
      // in VariableType_x.cpp
      //       that would provide a way to recreate the grad_fn chain.
      if (view_info.has_view_fn()) {
        auto view_fn = view_info.view_fn();
        Tensor diff_view;
        {
          // We can reach this path with grad_mode disabled, e.g. engine
          AutoGradMode grad_mode(true);
          diff_view = view_fn(view_info.base_);
        }
        diff_view_meta->grad_fn_ = diff_view.grad_fn();
      } else {
        auto fn =
            std::make_shared<torch::autograd::generated::AsStridedBackward0>();
        fn->self_geometry = at::TensorGeometry(view_info.base_);
        fn->size = self.sym_sizes().vec();
        fn->stride = self.sym_strides().vec();
        fn->storage_offset = self.sym_storage_offset();
        fn->set_next_edges(
            torch::autograd::collect_next_edges(view_info.base_));
        fn->add_input_metadata(
            view_info.base_.options(),
            self.sym_sizes(), // Note: sizes(), not base_.sizes(), is
                              // intentional
            self.unsafeGetTensorImpl()->is_python_dispatch());
        diff_view_meta->grad_fn_ = std::move(fn);
      }
      diff_view_meta->set_attr_version(current_version);

      torch::autograd::impl::update_cpp_hooks_on_new_gradfn(
          self, old_fn, diff_view_meta->grad_fn_);
    }
    return diff_view_meta->grad_fn_;
  }

  if (torch::autograd::impl::get_autograd_meta(self)) {
    return torch::autograd::impl::get_autograd_meta(self)->grad_fn_;
  } else {
    return singleton_shared_ptr;
  }
}

void VariableHooks::remove_hook(const at::TensorBase& self, unsigned pos)
    const {
  auto& list =
      torch::autograd::impl::materialize_autograd_meta(self)->cpp_hooks_list_;
  TORCH_CHECK(
      list && pos < list->size(), "Invalid index, no hook at position ", pos);
  // Hook will be ignored
  (*list)[pos] = nullptr;
}

unsigned VariableHooks::_register_hook(
    const at::TensorBase& self,
    std::function<at::TensorBase(const at::TensorBase&)> hook) const {
  TORCH_CHECK(
      self.requires_grad(),
      "cannot register a hook on a variable that "
      "doesn't require gradient");
  // NB: materialize_autograd_meta unnecessary due to requires grad check
  auto& list = torch::autograd::impl::get_autograd_meta(self)->cpp_hooks_list_;
  if (!list) {
    torch::autograd::impl::create_cpp_hook(
        self, /*is_retains_grad_hook=*/false);
  }
  unsigned idx = list->size();
  list->push_back(hook);
  return idx;
}

void handle_view_on_rebase(
    DifferentiableViewMeta* diff_view_meta,
    bool indirect) {
  /// See NOTE [ View + Inplace detection ] for justification of the logic below
  auto creation_meta = diff_view_meta->get_creation_meta();
  if (creation_meta != CreationMeta::DEFAULT) {
    auto grad_fn = diff_view_meta->grad_fn_.get();
    std::string msg;
    std::string modified_obj;
    // Create the header for the error message.
    if (indirect) {
      modified_obj = "its base or another view of its base has been";
    } else {
      modified_obj = "is being";
    }

    if (creation_meta == CreationMeta::INFERENCE_MODE ||
        creation_meta == CreationMeta::NO_GRAD_MODE || !grad_fn) {
      std::string prefix;
      if (grad_fn) {
        prefix = c10::str(
            "Output ",
            diff_view_meta->output_nr_,
            " of ",
            grad_fn->name(),
            " is a view of a view which was created in");
      } else {
        prefix = "A view was created in";
      }
      if (creation_meta == CreationMeta::INFERENCE_MODE) {
        msg = c10::str(
            prefix,
            " inference mode and ",
            modified_obj,
            " modified inplace in normal mode.");
      } else {
        // create_meta is not necessarily CreationMeta::NO_GRAD_MODE
        // e.g. CreationMeta::IN_CUSTOM_FUNCTION is possible, but we know that
        // if there is no grad_fn, that means that the view was performed in
        // no-grad mode
        msg = c10::str(
            prefix,
            " no_grad mode and ",
            modified_obj,
            " modified inplace with grad mode enabled.");
      }
    } else {
      msg = c10::str(
          "Output ",
          diff_view_meta->output_nr_,
          " of ",
          grad_fn->name(),
          " is a view and ",
          modified_obj,
          " modified inplace.");
    }

    if (creation_meta == CreationMeta::MULTI_OUTPUT_NODE) {
      msg = c10::str(
          msg,
          " This view is the output of a function that returns multiple views. Such functions do not"
          " allow the output views to be modified inplace. You should replace the inplace operation by an"
          " out-of-place one.");
    } else if (creation_meta == CreationMeta::NO_GRAD_MODE) {
      msg = c10::str(
          msg,
          " Given that this use case is ambiguous and error-prone, it is forbidden."
          " You can clarify your code by moving both the view and the inplace either both"
          " inside the no_grad block (if you don't want the inplace to be tracked) or both outside (if you want"
          " the inplace to be tracked).");
    } else if (creation_meta == CreationMeta::INFERENCE_MODE) {
      msg = c10::str(
          msg,
          " Given that this use case is ambiguous and error-prone, it is forbidden."
          " You can clarify your code by moving both the view and the inplace either both"
          " inside the inference_mode block (if you don't want the inplace to be tracked) or both outside (if you want"
          " the inplace to be tracked).");
    } else if (creation_meta == CreationMeta::IN_CUSTOM_FUNCTION) {
      msg = c10::str(
          msg,
          " This view was created inside a custom Function (or because an input was returned as-is) and the"
          " autograd logic to handle view+inplace would override the custom backward associated with the custom"
          " Function, leading to incorrect gradients. This behavior is forbidden. You can fix this by"
          " cloning the output of the custom Function.");
    } else {
      TORCH_INTERNAL_ASSERT(false, "Invalid CreationMeta state");
    }

    TORCH_CHECK(false, msg);
  }
}

} // namespace autograd
} // namespace torch<|MERGE_RESOLUTION|>--- conflicted
+++ resolved
@@ -158,31 +158,15 @@
 
 void update_cpp_hooks_on_new_gradfn(
     const at::TensorBase& self,
-    const std::shared_ptr<torch::autograd::Node>& old_fn,
     const std::shared_ptr<torch::autograd::Node>& new_fn) {
   // This function is called whenever the grad_fn of the tensor is
   // changed. We assume here that new_fn does not yet have hooks of
-  // its own.
+  // its own
   //
   // This function does two things:
-  // (1) reset the list when grad_fn is updated, so new hooks don't
-  //     get erroneously registered to the old grad_fn.
-  //     Note that the old cpp_hooks_list_ is still kept alive by the
-  //     old grad_fn so hooks registered to the older version of the tensor
-  //     will continue to be active.
-  // (2) If there is a retains_grad hook registered, move that from the
-  //     old cpp_hooks_list_ to the new one
   const auto& meta = impl::get_autograd_meta(self);
   TORCH_INTERNAL_ASSERT(meta);
   TORCH_INTERNAL_ASSERT(new_fn);
-<<<<<<< HEAD
-  meta->cpp_hooks_list_ = nullptr;
-  if (self.retains_grad()) {
-    TORCH_INTERNAL_ASSERT(old_fn);
-    auto out = old_fn->pop_retains_grad_hook(self.output_nr());
-    TORCH_INTERNAL_ASSERT(out != nullptr);
-    new_fn->add_retains_grad_hook(std::move(out), self.output_nr());
-=======
   // (1) reset the list when grad_fn is updated, so new hooks don't
   //     get erroneously registered to the old grad_fn.
   //     Note that the old cpp_hooks_list_ is still kept alive by the
@@ -200,14 +184,11 @@
         std::make_unique<CppFunctionTensorPreHook>(
             meta->retains_grad_hooks_list_, self.output_nr());
     new_fn->add_retains_grad_hook(std::move(hook_ptr));
->>>>>>> 2891cecd
   }
 }
 
 void rebase_history(const Variable& self, Edge gradient_edge) {
   TORCH_INTERNAL_ASSERT(gradient_edge.function != nullptr);
-  const auto& meta = impl::get_autograd_meta(self);
-  auto old_fn = meta != nullptr ? meta->grad_fn_ : nullptr;
   auto diff_view_meta = get_view_autograd_meta(self);
   if (diff_view_meta && diff_view_meta->has_bw_view()) {
     // See NOTE [ View + Inplace detection ]
@@ -234,27 +215,11 @@
 
   set_gradient_edge(self, std::move(gradient_edge));
   // Pass both self and its grad_fn to avoid calling into grad_fn reentrantly
-  torch::autograd::impl::update_cpp_hooks_on_new_gradfn(
-      self, old_fn, self.grad_fn());
+  torch::autograd::impl::update_cpp_hooks_on_new_gradfn(self, self.grad_fn());
 }
 
 void create_cpp_hook(const at::TensorBase& self, bool is_retains_grad_hook) {
   const auto& fn = self.grad_fn();
-<<<<<<< HEAD
-  std::shared_ptr<hooks_list>& list =
-      materialize_autograd_meta(self)->cpp_hooks_list_;
-  // NOLINTNEXTLINE(modernize-make-shared)
-  list.reset(new hooks_list());
-  std::unique_ptr<FunctionPreHook> hook_ptr{
-      new CppFunctionTensorPreHook(list, self.output_nr())};
-  // NB: we could potentially only update hooks_ if !fn, but it shouldn't
-  // matter
-  //     and this was the way before, so we keep it like this for now.
-  clear_hooks(self);
-  add_hook(self, std::make_unique<CppFunctionTensorPreHook>(list, 0));
-  if (fn) {
-    fn->add_tensor_pre_hook(std::move(hook_ptr));
-=======
   if (is_retains_grad_hook) {
     std::shared_ptr<hooks_list>& list =
         materialize_autograd_meta(self)->retains_grad_hooks_list_;
@@ -279,7 +244,6 @@
     if (fn) {
       fn->add_tensor_pre_hook(std::move(hook_ptr));
     }
->>>>>>> 2891cecd
   }
 }
 
@@ -613,14 +577,7 @@
     return at::TensorBase{};
   };
 
-<<<<<<< HEAD
-  const auto& fn = self.grad_fn();
-  std::unique_ptr<FunctionPreHook> hook_ptr{new CppFunctionSingleTensorPreHook(
-      std::move(retain_grad_hook), self.output_nr())};
-  fn->add_retains_grad_hook(std::move(hook_ptr), self.output_nr());
-=======
   register_retains_grad_hook(self, retain_grad_hook);
->>>>>>> 2891cecd
   impl::get_autograd_meta(self)->retains_grad_ = true;
 }
 
@@ -711,7 +668,6 @@
       return diff_view_meta->grad_fn_;
     }
     auto current_version = self._version();
-    auto old_fn = diff_view_meta->grad_fn_;
     if (diff_view_meta->get_attr_version() != current_version) {
       // This is an indirect rebase_history due to another view or the base
       // being modified inplace
@@ -773,7 +729,7 @@
       diff_view_meta->set_attr_version(current_version);
 
       torch::autograd::impl::update_cpp_hooks_on_new_gradfn(
-          self, old_fn, diff_view_meta->grad_fn_);
+          self, diff_view_meta->grad_fn_);
     }
     return diff_view_meta->grad_fn_;
   }
