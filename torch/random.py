--- conflicted
+++ resolved
@@ -148,11 +148,7 @@
                        f"set {device_type.upper()}_VISIBLE_DEVICES=0 or devices=[0].  To initialize all devices "
                        f"and suppress this warning, set the '{_devices_kw}' keyword argument to "
                        f"`range(torch.{device_type}.device_count())`.")
-<<<<<<< HEAD
-            warnings.warn(message, stacklevel=2)
-=======
             warnings.warn(message, stacklevel=TO_BE_DETERMINED)
->>>>>>> fff02e67
             _fork_rng_warned_already = True
         devices = list(range(num_devices))
     else:
