--- conflicted
+++ resolved
@@ -55,21 +55,13 @@
     if isinstance(fuse_custom_config, Dict):
         warnings.warn(
             "Passing a fuse_custom_config_dict to fuse is deprecated and will not be supported "
-<<<<<<< HEAD
-            "in a future version. Please pass in a FuseCustomConfig instead.", stacklevel=2)
-=======
             "in a future version. Please pass in a FuseCustomConfig instead.", stacklevel=TO_BE_DETERMINED)
->>>>>>> fff02e67
         fuse_custom_config = FuseCustomConfig.from_dict(fuse_custom_config)
 
     if isinstance(backend_config, Dict):
         warnings.warn(
             "Passing a backend_config_dict to prepare is deprecated and will not be supported "
-<<<<<<< HEAD
-            "in a future version. Please pass in a BackendConfig instead.", stacklevel=2)
-=======
             "in a future version. Please pass in a BackendConfig instead.", stacklevel=TO_BE_DETERMINED)
->>>>>>> fff02e67
         backend_config = BackendConfig.from_dict(backend_config)
 
     named_modules = dict(model.named_modules())
