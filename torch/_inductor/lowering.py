--- conflicted
+++ resolved
@@ -4970,20 +4970,6 @@
     return clone(x)
 
 
-<<<<<<< HEAD
-@register_lowering(triton_kernel_wrapper_mutation)
-def triton_kernel_wrap_(*, kernel_idx, grid, kwargs):
-    ir.UserDefinedTritonKernel(kernel_idx=kernel_idx, grid=grid, kernel_args=kwargs)
-    return {key: val for key, val in kwargs.items() if isinstance(val, TensorBox)}
-
-
-@register_lowering(triton_kernel_wrapper_functional)
-def triton_kernel_wrap(*, kernel_idx, grid, kwargs):
-    kwargs = {
-        key: (clone(x) if isinstance(x, TensorBox) else x) for key, x in kwargs.items()
-    }
-    return triton_kernel_wrap_(kernel_idx=kernel_idx, grid=grid, kwargs=kwargs)
-=======
 @register_lowering(torch.ops.inductor.accumulate_grad_)
 def accumulate_grad_(variable, new_grad):
     # TODO(jansel): decompose into `variable.grad += new_grad` when variable.grad is defined
@@ -4991,7 +4977,20 @@
     new_grad.realize()
     ir.AccumulateGrad(variable, new_grad)
     return variable
->>>>>>> bf01a7b0
+
+
+@register_lowering(triton_kernel_wrapper_mutation)
+def triton_kernel_wrap_(*, kernel_idx, grid, kwargs):
+    ir.UserDefinedTritonKernel(kernel_idx=kernel_idx, grid=grid, kernel_args=kwargs)
+    return {key: val for key, val in kwargs.items() if isinstance(val, TensorBox)}
+
+
+@register_lowering(triton_kernel_wrapper_functional)
+def triton_kernel_wrap(*, kernel_idx, grid, kwargs):
+    kwargs = {
+        key: (clone(x) if isinstance(x, TensorBox) else x) for key, x in kwargs.items()
+    }
+    return triton_kernel_wrap_(kernel_idx=kernel_idx, grid=grid, kwargs=kwargs)
 
 
 try:
