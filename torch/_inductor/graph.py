import logging
import operator
import os
import re
import sys
import time
from typing import Dict, List, Optional, Set

import sympy

import torch
import torch.fx
from torch._decomp import get_decompositions
from torch._dynamo.utils import dynamo_timed
from torch.fx.experimental.symbolic_shapes import ShapeEnv
from torch.utils._mode_utils import no_dispatch

from .._dynamo import config as dynamo_config

from . import config, ir
from .codegen.wrapper import CppWrapperCodeGen, WrapperCodeGen
from .exc import (
    LoweringException,
    MissingOperatorWithDecomp,
    MissingOperatorWithoutDecomp,
)
from .ir import Constant, FixedLayout, InputBuffer, Pointwise, Reduction, TensorBox
from .lowering import (
    layout_constraints,
    lowerings,
    make_fallback,
    needs_realized_inputs,
)
from .sizevars import CppSizeVarAllocator, SizeVarAllocator
from .utils import gather_origins, get_dtype_size, sympy_product
from .virtualized import V

log = logging.getLogger(__name__)


def supported_dtype_of_cpp_wrapper(dtype):
    supported_dtype = {
        torch.float32,
        torch.float64,
        torch.int64,
        torch.int32,
        torch.int16,
        torch.int8,
        torch.uint8,
        torch.bool,
        # torch.float16, # TODO: implement this
        # torch.bfloat16, # TODO: implement this
    }
    return dtype in supported_dtype


class GraphLowering(torch.fx.Interpreter):
    def symbolic_sizes_strides(self, ex: torch.Tensor):
        """
        Support dynamic shapes and dynamic strides by assigning variables
        to each dimension.  We duck-shape tensors, so if two tensors
        have the same size they get assigned the same symbolic variable.
        """
        if self.reuse_shape_env:
            size = ex.size()
            stride = ex.stride()
        else:
            size, stride = self._shape_env.create_symbolic_sizes_strides(ex)

        size = [i.get_pyobj().expr if isinstance(i, torch.SymInt) else i for i in size]
        stride = [
            i.get_pyobj().expr if isinstance(i, torch.SymInt) else i for i in stride
        ]
        return size, stride

    def static_sizes_strides(self, ex: torch.Tensor):
        """
        Primarily used to weights
        """
        size = [sympy.Integer(i) for i in ex.size()]
        stride = [sympy.Integer(i) for i in ex.stride()]
        return size, stride

    def __init__(
        self,
        gm: torch.fx.GraphModule,
        shape_env=None,
        num_static_inputs=None,
        graph_id=None,
        fake_mode=None,
    ):
        super().__init__(gm)
        if fake_mode is None:
            self.fake_mode = torch._subclasses.FakeTensorMode()
        else:
            self.fake_mode = fake_mode
        if shape_env is None:
            shape_env = ShapeEnv()
            self.reuse_shape_env = False
        else:
            self._shape_env = shape_env
            self.reuse_shape_env = True
        self._shape_env = shape_env
        self.sizevars = SizeVarAllocator(shape_env)
        self.graph_inputs: Dict[str, TensorBox] = {}
        self.graph_inputs_original: Dict[str, InputBuffer] = {}
        self.graph_outputs: Optional[List[ir.IRNode]] = None
        self.device_types: Set[str] = set()
        self.buffers: List[ir.ComputedBuffer] = []
        self.constants: Dict[str, torch.Tensor] = {}
        self.removed_buffers: Set[str] = set()
        self.inplaced_to_remove: Set[str] = set()
        self.wrapper_code = None
        self.num_static_inputs = num_static_inputs
        self.mutated_inputs: Set[str] = set()
        self.unaligned_buffers: Set[str] = set()
        self.randomness_offset = sympy.Integer(0)
        self.randomness_seeds: List[str] = []
        self.name_to_buffer: Dict[str, ir.ComputedBuffer] = {}
        self.creation_time = time.time()
        self.name = "GraphLowering"
        self._can_use_cpp_wrapper = config.cpp_wrapper
        self.graph_id = graph_id
        self.scheduler = None
        self._warned_fallback = {"aten.convolution_backward"}

    def warn_fallback(self, name):
        if name not in self._warned_fallback:
            self._warned_fallback.add(name)
            log.warning(f"Using FallbackKernel: {name}")

    def get_dtype(self, buffer_name: str):
        if buffer_name in self.constants:
            return self.constants[buffer_name].dtype
        if buffer_name in self.name_to_buffer:
            return self.name_to_buffer[buffer_name].get_dtype()
        if buffer_name in self.graph_inputs:
            return self.graph_inputs[buffer_name].get_dtype()
        m = re.match(r"as_strided\(([a-zA-Z0-9_]+),", buffer_name)
        if m:
            return self.get_dtype(m.group(1))
        raise KeyError(f"could not find {buffer_name}")

    def random_seed_buffer(self, device: torch.device):
        """
        Return a device-unique 1-element tensor storing our RNG seed.
        This will get initialized at the start of each graph in
        `wrapper.py`.

        Note this is only used by cuda backends.  The CPU backend handles
        RNG seeds as a sizevar.
        """
        name = f"seed_{device.type}_{device.index}"
        if name not in self.constants:
            self.constants[name] = torch.zeros((), device=device, dtype=torch.int64)
            self.randomness_seeds.append(name)

        return ir.RandSeedBuffer(
            name=name,
            layout=ir.FixedLayout(
                device=device,
                dtype=torch.int64,
                size=[],
                stride=[],
            ),
        )

    def increment_randomness_offset(self, numel):
        """
        A global counter of how many random numbers we have handed out so far.
        """
        offset = self.randomness_offset
        self.randomness_offset = offset + numel
        return offset

    @dynamo_timed
    def run(self, *args):
        return super().run(*args)

    def disable_cpp_wrapper(self, cond):
        self._can_use_cpp_wrapper = False
        log.debug("Set _can_use_cpp_wrapper to False due to %s", cond)

    def check_buffer_for_cpp_wrapper(self, buffer: ir.ComputedBuffer):
        if isinstance(buffer, ir.ExternKernel):
<<<<<<< HEAD
            if not isinstance(
                buffer,
                (
                    ir.MatrixMultiply,
                    ir.BatchMatrixMultiply,
                    ir.MatrixMultiplyAdd,
                    ir.MKLPackedLinear,
                ),
            ):
=======
            if not getattr(buffer, "cpp_kernel", False):
>>>>>>> 04884e1d
                self.disable_cpp_wrapper("ExternKernel")

    def register_buffer(self, buffer: ir.ComputedBuffer):
        if config.cpp_wrapper:
            self.check_buffer_for_cpp_wrapper(buffer)

        name = f"buf{len(self.buffers)}"
        self.buffers.append(buffer)
        self.name_to_buffer[name] = buffer
        return name

    def realize_users_of(self, name: str):
        """
        When a buffer is mutated we need to make sure all the reads to
        the old version are realized before the mutation happens.
        """
        assert isinstance(name, str)

        def visit(value):
            if isinstance(value, (list, tuple)):
                return [visit(x) for x in value]
            if isinstance(value, ir.IRNode):
                if value.is_user_of(name):
                    value.realize()
            return value

        for key, value in self.env.items():
            try:
                visit(value)
            except Exception:
                log.warning("error in realize_users_of", exc_info=True)

    def add_tensor_constant(self, data):
        def allocate():
            for name, value in self.constants.items():
                if (
                    data.size() == value.size()
                    and data.stride() == value.stride()
                    and data.dtype == value.dtype
                    and data.device == value.device
                    and torch.eq(data, value).all()
                ):
                    return name
            name = f"constant{len(self.constants)}"
            self.constants[name] = data
            return name

        return TensorBox.create(
            ir.ConstantBuffer(
                allocate(),
                FixedLayout(data.device, data.dtype, *self.static_sizes_strides(data)),
            )
        )

    def constant_name(self, name: str, device_override: torch.device):
        """
        We AOT copy constants to the devices they are needed on.
        If device_override doesn't match the constant's device, then
        copy it and return a different name.
        """
        if self.constants[name].device == device_override or device_override is None:
            return name
        alt_name = f"{name}_{device_override.type}{device_override.index or 0}"
        if alt_name not in self.constants:
            self.constants[alt_name] = self.constants[name].to(device_override)
        return alt_name

    def placeholder(self, target: str, args, kwargs):
        example: torch.Tensor = super().placeholder(target, args, kwargs)
        if config.static_weight_shapes and (
            len(self.graph_inputs) < self.num_static_inputs or not config.dynamic_shapes
        ):
            # the first N inputs are weights
            sizes, strides = self.static_sizes_strides(example)
        else:
            sizes, strides = self.symbolic_sizes_strides(example)
        # TODO(jansel): handle input aliasing
        tensor = TensorBox.create(
            InputBuffer(
                target,
                FixedLayout(example.device, example.dtype, sizes, strides),
            )
        )
        self.graph_inputs[target] = tensor
        self.graph_inputs_original[target] = tensor.data.data
        self.device_types.add(example.device.type)
        return tensor

    def call_function(self, target, args, kwargs):
        with ir.IRNode.current_origins(gather_origins(args, kwargs)):
            if target is operator.getitem and isinstance(args[0], (list, tuple)):
                return super().call_function(target, args, kwargs)

            if target not in lowerings:
                if config.implicit_fallbacks:
                    error = (
                        MissingOperatorWithDecomp
                        if get_decompositions([target])
                        else MissingOperatorWithoutDecomp
                    )
                    log.warning(
                        "Creating implicit fallback for:\n%s",
                        error.operator_str(target, args, kwargs),
                    )
                    make_fallback(target)
                elif get_decompositions([target]):
                    # There isn't a good way to dynamically patch this in
                    # since AOT Autograd already ran.  The error message tells
                    # the user how to fix it.
                    raise MissingOperatorWithDecomp(target, args, kwargs)
                else:
                    raise MissingOperatorWithoutDecomp(target, args, kwargs)

            try:
                out = lowerings[target](*args, **kwargs)
                return out
            except Exception as e:
                log.exception("Error from lowering")
                raise LoweringException(e, target, args, kwargs) from e

    def get_attr(self, target, args, kwargs):
        # this is a constant
        value = getattr(self.module, target)
        with no_dispatch():
            if value.shape == ():
                return Constant(value.item(), value.dtype, value.device)
            if len(value.shape) == 1 and value.shape[0] <= 8:
                # tensor lowering has constant inlining logic
                from .lowering import tensor

                return tensor(value.tolist(), dtype=value.dtype, device=value.device)

        return self.add_tensor_constant(value)

    def call_module(self, target, args, kwargs):
        raise AssertionError()

    def call_method(self, target, args, kwargs):
        raise AssertionError()

    def output(self, target, args, kwargs):
        result = super().output(target, args, kwargs)
        assert isinstance(result, (tuple, list)), type(result)
        assert all(
            isinstance(
                x,
                (
                    TensorBox,
                    ir.Constant,
                    type(None),
                    ir.ConstantBuffer,
                    sympy.Expr,
                    int,
                ),
            )
            for x in result
        ), result
        self.graph_outputs = [ir.ExternKernel.realize_input(x) for x in result]
        for name, value in self.graph_inputs.items():
            value.realize()
            assert isinstance(value, TensorBox)
            value = value.data
            assert isinstance(value, ir.StorageBox)
            value_storage_box = value
            value = value.data
            if not isinstance(value, InputBuffer) or value.get_name() != name:
                # one of our inputs was mutated, need to turn that into a copy
                ir.MutationLayout.realize_into(value, self.graph_inputs_original[name])
                # replace output with mutated input
                try:
                    ind = self.graph_outputs.index(value_storage_box)
                    self.graph_outputs[ind] = self.graph_inputs_original[name]
                except ValueError:
                    pass

        self.finalize()

    def finalize(self):
        for buf in self.buffers:
            buf.decide_layout()

    def run_node(self, n: torch.fx.Node):
        with ir.IRNode.current_origins({n}):
            if n.op == "call_function" and n.target in layout_constraints:
                args, kwargs = self.fetch_args_kwargs_from_env(n)
                args, kwargs = layout_constraints[n.target](n, *args, **kwargs)
                result = self.call_function(n.target, args, kwargs)
            else:
                result = super().run_node(n)

            # require the same stride order for dense outputs,
            # so that user-land view() will not throw because inductor
            # output different strides than eager
            # long term the solution is to make view() always succeed
            # with infallible strides.
            if any(user.op == "output" for user in n.users):
                strides = n.meta["val"].stride()
                dense = torch._prims_common.is_non_overlapping_and_dense(n.meta["val"])
                # requiring a stride order for a non-dense output wouldn't
                # recreate the same strides, and would fail with view, defer for now.
                if dense and len(strides):
                    result = ir.ExternKernel.require_stride_order(
                        result, ir.get_stride_order(strides)
                    )

            # Realize if (1) any user need inputs realized, or (2) there is
            # already too many reads and rematerializing can be bad.
            num_users = len(set(n.users))
            if num_users > 1 and isinstance(result, TensorBox):
                for user in n.users:
                    if user.target in needs_realized_inputs:
                        result.realize_hint()
                        # This inclusion is somewhat controversial (from
                        # discussion between Horace, Natalia, and Elias).
                        # Currently, it's not very clear why this is helpful.
                        # The general idea here is that even though a node may
                        # have FlexibleLayout, we still often *treat* it as if
                        # it was contiguous. This appears to sometime result in
                        # suboptimal behavior.
                        #
                        # When we do a better job selecting layout, we should
                        # revisit this.
                        if user.target in (
                            torch.ops.aten.convolution.default,
                            torch.ops.aten.convolution_backward.default,
                            torch.ops.aten.mm.default,
                        ):
                            result = ir.ExternKernel.require_stride_order(
                                result, ir.get_stride_order(n.meta["val"].stride())
                            )
                    if user.op == "output":
                        if isinstance(result.data.data, (Pointwise, Reduction)):
                            result.realize()

                # TODO(jansel): introduce a store vs inline choice
                result.mark_reuse(len(n.users))

            # Realize if the IRNode already has accumulated lots of reads
            if isinstance(result, TensorBox) and result.has_exceeded_max_reads():
                # Prevent excessive accumulation in a computed buffer, when
                # there are multiple branches meach with small number of memory
                # reads, but they converge to a user.
                result.realize_hint()

        return result

    def check_platform(self):
        if sys.platform != "linux":
            self.disable_cpp_wrapper("platform not linux")

    def check_profiler_mark_wrapper_call(self):
        if config.profiler_mark_wrapper_call:
            self.disable_cpp_wrapper("profiler not supported")

    def check_device_for_cpp_buffer(self):
        if len(self.device_types) == 1:
            device = self.device_types.pop()
            if device == "cpu":
                return
        self.disable_cpp_wrapper("device not CPU")

    def check_input_for_cpp_buffer(self):
        for _, value in self.graph_inputs.items():
            if not supported_dtype_of_cpp_wrapper(value.get_dtype()):
                self.disable_cpp_wrapper("unsupported inputs dtype")

    def check_constant_for_cpp_buffer(self):
        if self.constants:
            self.disable_cpp_wrapper("Constants")

    def check_cpp_wrapper(self):
        self.check_platform()
        self.check_profiler_mark_wrapper_call()
        self.check_device_for_cpp_buffer()
        self.check_input_for_cpp_buffer()
        self.check_constant_for_cpp_buffer()

    def init_wrapper_code(self):
        if config.cpp_wrapper:
            self.check_cpp_wrapper()
            if self._can_use_cpp_wrapper:
                self.sizevars = CppSizeVarAllocator(self._shape_env)
                self.wrapper_code = CppWrapperCodeGen()
                return
        self.wrapper_code = WrapperCodeGen()
        return

    def codegen(self):
        from .scheduler import Scheduler

        self.init_wrapper_code()

        self.scheduler = Scheduler(self.buffers)
        assert self.scheduler is not None  # mypy can't figure this out
        self.scheduler.codegen()
        assert self.wrapper_code is not None
        return self.wrapper_code.generate()

    def count_bytes(self):
        from .scheduler import FusedSchedulerNode, NopKernelSchedulerNode, Scheduler

        scheduler = Scheduler(self.buffers)

        def get_read_write_buffers_sizes(node):
            if isinstance(node, NopKernelSchedulerNode):
                return 0
            reads = set(dep.name for dep in node.read_writes.reads)
            writes = set(dep.name for dep in node.read_writes.writes)

            def is_materialized(buf):
                buf_uses = set(
                    [user.node for user in scheduler.name_to_node[buf].users]
                )
                return len(buf_uses - set(node.snodes)) > 0

            if isinstance(node, FusedSchedulerNode):
                writes = set([dep for dep in writes if is_materialized(dep)])
            node_bytes = 0
            for buf in reads | writes:
                if buf in self.name_to_buffer:
                    buf = self.name_to_buffer[buf]
                elif buf in self.graph_inputs:
                    buf = self.graph_inputs[buf]
                else:
                    continue

                node_bytes += V.graph.sizevars.size_hint(
                    sympy_product(buf.get_size())
                ) * get_dtype_size(buf.get_dtype())
            return node_bytes

        total_bytes = 0
        node_counts = []
        for node in scheduler.nodes:
            num_bytes = get_read_write_buffers_sizes(node)
            node_counts.append((node, num_bytes // 4))
            total_bytes += num_bytes
        return total_bytes, node_counts

    @dynamo_timed
    def compile_to_module(self):
        from .codecache import PyCodeCache

        code = self.codegen()
        if config.debug:
            print(code)

        mod = PyCodeCache.load(code)
        for name, value in self.constants.items():
            setattr(mod, name, value)

        if dynamo_config.output_code:
            log.info("Output code: %s", mod.__file__)
        V.debug.output_code(mod.__file__)
        V.debug.rename(os.path.splitext(mod.__file__)[0] + ".debug")
        return mod

    def compile_to_fn(self):
        return self.compile_to_module().call

    def get_output_names(self):
        assert self.graph_outputs is not None
        return [
            node.get_name()
            for node in self.graph_outputs
            if not isinstance(node, ir.NoneAsConstantBuffer)
            and not isinstance(node, ir.ShapeAsConstantBuffer)
        ]

    def is_unspec_arg(self, name: str):
        # dynamo wraps unspec variable as 0d CPU tensor,
        # need to convert to scalar during codegen (triton only)
        return (
            name in self.graph_inputs.keys()
            and self.graph_inputs[name].get_numel() == 1
            and self.graph_inputs[name].get_device().type == "cpu"
        )<|MERGE_RESOLUTION|>--- conflicted
+++ resolved
@@ -183,19 +183,7 @@
 
     def check_buffer_for_cpp_wrapper(self, buffer: ir.ComputedBuffer):
         if isinstance(buffer, ir.ExternKernel):
-<<<<<<< HEAD
-            if not isinstance(
-                buffer,
-                (
-                    ir.MatrixMultiply,
-                    ir.BatchMatrixMultiply,
-                    ir.MatrixMultiplyAdd,
-                    ir.MKLPackedLinear,
-                ),
-            ):
-=======
             if not getattr(buffer, "cpp_kernel", False):
->>>>>>> 04884e1d
                 self.disable_cpp_wrapper("ExternKernel")
 
     def register_buffer(self, buffer: ir.ComputedBuffer):
