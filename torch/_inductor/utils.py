--- conflicted
+++ resolved
@@ -10,11 +10,8 @@
 import math
 import operator
 import os
-<<<<<<< HEAD
+import platform
 import re
-=======
-import platform
->>>>>>> 1b502139
 import shutil
 import sys
 import tempfile
