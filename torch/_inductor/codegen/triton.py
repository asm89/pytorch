--- conflicted
+++ resolved
@@ -28,11 +28,7 @@
 from ..scheduler import BaseScheduling
 from ..triton_heuristics import AutotuneHint
 from ..utils import (
-<<<<<<< HEAD
-    DeferredLineBase,
     do_bench,
-=======
->>>>>>> b600aed2
     get_fused_kernel_name,
     get_kernel_metadata,
     green_text,
