import functools

import torch
from .nested_tensor import NestedTensor
from typing import *  # noqa: F403
from torch.fx.operator_schemas import normalize_function

__all__: List[Any] = []

JAGGED_OPS_TABLE: Dict[Any, Any] = {}


def _wrap_jagged_dim(ndim, dim, op_name):
    from torch._prims_common import canonicalize_dims

    wrapped = canonicalize_dims(ndim, dim)
    if wrapped < 2:
        raise RuntimeError(
            f"{op_name}(): not supported for NestedTensor on dim=0 or dim=1"
        )
    return wrapped - 1


def check_schema(schema_str: str, func, *args, **kwargs) -> None:
    named_arg_types = schema_str.split(", ")
    num_optional_args = sum([x.endswith("?") for x in named_arg_types])
    min_args = len(named_arg_types) - num_optional_args

    if not (len(args) >= min_args and len(args) <= len(named_arg_types)):
        raise ValueError(
            f"NestedTensor {func.__name__}({schema_str}): expected at least {min_args} "
            f"arguments and at most {len(named_arg_types)} arguments, but got: "
            f"{len(args)} arguments"
        )

    arg_type_check_fns = {
        "t": lambda x: isinstance(x, torch.Tensor) and not isinstance(x, NestedTensor),
        "jt": lambda x: isinstance(x, NestedTensor),
        "any": lambda x: True,
    }
    for i, named_arg_type in enumerate(named_arg_types):
        name, arg_type = named_arg_type.split(": ")
        is_optional = arg_type.endswith("?")
        normalized_arg_type = arg_type[:-1] if is_optional else arg_type
        if normalized_arg_type not in arg_type_check_fns.keys():
            raise AssertionError(f"Unknown arg type: {normalized_arg_type}")

        if i >= len(args):
            if not is_optional:
                raise ValueError(
                    f"NestedTensor {func.__name__}({schema_str}) "
                    f"missing required argument: {name}"
                )
            continue

        if not arg_type_check_fns[normalized_arg_type](args[i]):
            raise ValueError(
                f"NestedTensor {func.__name__}({schema_str}): {name} should be of "
                f"type {arg_type}, but got: {type(args[i])}"
            )


def check_ragged_dim_same(
    func, a: NestedTensor, a_name: str, b: NestedTensor, b_name: str
) -> None:
    # Calling into .shape here
    if a._size[a._ragged_idx] != b._size[b._ragged_idx]:
        raise RuntimeError(
            f"NestedTensor {func.__name__}: expected {a_name} and {b_name} to have the "
            "same exact offsets tensor."
        )


# returns True if the raggedness-relevant portions of the NT shape
# match those of the specified size
def raggedness_matches(nt, size):
    end = nt._ragged_idx + 1
    return list(nt._size[:end]) == list(size[:end])


def register_func(tables, aten_ops, schema_str):
    if not isinstance(aten_ops, list):
        aten_ops = [aten_ops]
    if not isinstance(tables, list):
        tables = [tables]

    def wrapper(func):
        for aten_op in aten_ops:

            def get_inner(aten_op):
                def inner(*args, **kwargs):
                    check_schema(schema_str, func, *args, **kwargs)
                    return func(aten_op, *args, **kwargs)

                return inner

            for table in tables:
                table[aten_op] = get_inner(aten_op)

    return wrapper


register_jagged_func = functools.partial(register_func, JAGGED_OPS_TABLE)


def lookup_jagged(func, *args, **kwargs) -> Optional[Callable]:
    dispatch_func = JAGGED_OPS_TABLE.get(func, None)
    if dispatch_func is not None:
        return dispatch_func

    # Handle pointwise fallbacks
    if torch.Tag.pointwise in func.tags:
        # Assume there aren't additional tensors that aren't the "unary/binary" args
        num_tensor_args = sum([isinstance(x, torch.Tensor) for x in args])
        if num_tensor_args == 1:
            return functools.partial(jagged_unary_pointwise, func)
        elif num_tensor_args == 2:
            check_schema("lhs: any, rhs: any", func, *args, **kwargs)
            return functools.partial(jagged_binary_pointwise, func)

    return None


def extract_kwargs(arg):
    kwargs = {
        "offsets": arg.offsets(),
        "ragged_size": arg._size[arg._ragged_idx],
    }
    return kwargs


def jagged_unary_pointwise(func, *args, **kwargs):
    return NestedTensor(
        func(args[0]._values, *args[1:], **kwargs), **extract_kwargs(args[0])
    )


def jagged_binary_pointwise(func, *args, **kwargs):
    a, b = args[0], args[1]
    assert isinstance(a, NestedTensor) or isinstance(b, NestedTensor)

    mismatch_error_msg = (
        f"cannot call binary pointwise function {func.__name__} with inputs of shapes "
        f"{a.shape} and {b.shape}"
    )

    # a is NT, b is NT
    if isinstance(a, NestedTensor) and isinstance(b, NestedTensor):
        # ex: (B, j0, D) + (B, j0, D)
        # ex: (B, j0, D) + (B, j0, 1)
        if raggedness_matches(a, b.shape):
            return NestedTensor(
                func(a._values, b._values, *args[2:], **kwargs), **extract_kwargs(a)
            )
        raise RuntimeError(mismatch_error_msg)

    # either a is NT or b is NT at this point
    a_is_nt = isinstance(a, NestedTensor)
    extracted_kwargs = extract_kwargs(a) if a_is_nt else extract_kwargs(b)

    # === Handle broadcasting across the batch / ragged dims ===

    # Easy case: take advantage of pre-existing broadcasting logic
    # when NT dim > non-NT dim
    # ex: (B, j0, D_0, D_1) + (D_0, D_1) -> (B, j0, D_0, D_1)
    # ex: (B, j0, D_0, D_1) + (1, D_0, D_1) -> (B, j0, D_0, D_1)
    # ex: (B, j0, 1, 1) + (D_0, D_1) -> (B, j0, D_0, D_1)
    # ex: (B, j0, 1, 1) + (1, D_0, D_1) -> (B, j0, D_0, D_1)
    if (a_is_nt and a.dim() > b.dim()) or (not a_is_nt and b.dim() > a.dim()):
        arg1 = a._values if a_is_nt else a
        arg2 = b._values if not a_is_nt else b
        return NestedTensor(func(arg1, arg2, *args[2:], **kwargs), **extracted_kwargs)

    # Harder case: do manual broadcasting over unbound components
    # when NT dim == non-NT dim
    # ex: (B, j0, D_0, D_1) + (B, 1, D_0, D_1) -> (B, j0, D_0, D_1)
    if a.dim() == b.dim():
        # ex: (B, j0, D_0, D_1) + (1, 1, D_0, D_1) -> should
        # be (B, j0, D_0, D_1) but not yet supported
        if a.shape[0] != b.shape[0]:
            raise RuntimeError(mismatch_error_msg)

        # need to use offsets to broadcast across ragged dim properly
        # NB: inefficient fallback here; Triton codegen can help this
        # TODO: Make this work with autograd
        outputs = []
        for a_comp, b_comp in zip(a.unbind(), b.unbind()):
            outputs.append(func(a_comp, b_comp, *args[2:], **kwargs))
        new_values = torch.cat(outputs, dim=0)
        return NestedTensor(new_values, **extracted_kwargs)

    # ex: (B, j0, D_0, D_1) + (A, B, 1, D_0, D_1) -> error because this breaks the invariant
    # that ragged dim is wrt left-most batch dim
    raise RuntimeError(mismatch_error_msg)


def jagged_torch_function(func, *args, **kwargs):
    # Handle SDPA specially since it's CompositeImplicit. We don't want
    # the nestedness of the inputs to affect the kernel choice, so unwrap
    # the NTs here before passing to SDPA -> rewrap the output as NT.
    if func is torch._C._nn.scaled_dot_product_attention:
        t_args = [t._values if isinstance(t, NestedTensor) else t for t in args]
        t_kwargs = {
            k: v._values if isinstance(v, NestedTensor) else v
            for k, v in kwargs.items()
        }

        output = func(*t_args, **t_kwargs)
        return NestedTensor(output, **extract_kwargs(args[0]))

    # Handle flatten() here because it's CompositeImplicit.
    if func.__name__ == "flatten":

        def _flatten_sig(input, start_dim=0, end_dim=-1):
            pass

        _, new_kwargs = normalize_function(
            _flatten_sig, args=args, kwargs=kwargs, normalize_to_only_use_kwargs=True
        )

        inp = new_kwargs.pop("input")
        new_kwargs["start_dim"] = _wrap_jagged_dim(
            inp.dim(), new_kwargs["start_dim"], "flatten"
        )
        new_kwargs["end_dim"] = _wrap_jagged_dim(
            inp.dim(), new_kwargs["end_dim"], "flatten"
        )

        return NestedTensor(func(inp._values, **new_kwargs), **extract_kwargs(inp))

    raise NotImplementedError(func)


@register_jagged_func(
    [
        torch.ops.aten.is_non_overlapping_and_dense.default,
        torch.ops.aten.sym_size.default,
        torch.ops.aten.dim.default,
        torch.ops.aten.sym_numel.default,
        torch.ops.aten.sym_stride.default,
        torch.ops.aten.sym_storage_offset.default,
        torch.ops.aten.is_contiguous.default,
        torch.ops.aten.is_contiguous.memory_format,
    ],
    "self: jt",
)
def tensor_attr_supported_getter(func, *args, **kwargs):
    if func == torch.ops.aten.is_non_overlapping_and_dense.default:
        return False

    if func == torch.ops.aten.sym_size.default:
        return args[0]._size

    if func == torch.ops.aten.dim.default:
        return len(args[0]._size)

    if func == torch.ops.aten.sym_numel.default:
        return args[0]._values.numel()

    if func == torch.ops.aten.sym_stride.default:
        return args[0]._strides

    if func == torch.ops.aten.sym_storage_offset.default:
        return 0

    if func == torch.ops.aten.is_contiguous.default:
        return True

    if func == torch.ops.aten.is_contiguous.memory_format:
        return True


@register_jagged_func(torch.ops.prim.layout.default, "self: jt")
def prim_layout_default(func, *args, **kwargs):
    return torch.jagged


@register_jagged_func(
    [
        torch.ops.aten.size.default,
<<<<<<< HEAD
        torch.ops.aten.is_contiguous.memory_format,
=======
>>>>>>> 50ffcc6b
    ],
    "self: jt, memory_format: any?",
)
def tensor_attr_unsupported_getter(func, *args, **kwargs):
    if func == torch.ops.aten.size.default:
        raise RuntimeError(
            "NestedTensors does not support directly calling torch.ops.aten.size "
            "please use `nested_tensor.size()` instead."
        )

    raise RuntimeError(
        "NestedTensors do not support directly querying contiguity by memory_format."
    )


@register_jagged_func(torch.ops.aten.is_contiguous.default, "self: jt")
def is_contiguous_default(func, *args, **kwargs):
    _, new_kwargs = normalize_function(
        func, args=args, kwargs=kwargs, normalize_to_only_use_kwargs=True
    )

    inp = new_kwargs.pop("input")

    from torch._prims_common import is_contiguous

    return is_contiguous(inp)


@register_jagged_func(torch.ops.aten.linear.default, "input: jt, weight: t, bias: t?")
def linear_default(func, *args, **kwargs):
    _, new_kwargs = normalize_function(
        func, args=args, kwargs=kwargs, normalize_to_only_use_kwargs=True
    )

    inp = new_kwargs.pop("input")
    weight = new_kwargs["weight"]
    bias = new_kwargs["bias"]

    return NestedTensor(func(inp._values, **new_kwargs), **extract_kwargs(inp))


@register_jagged_func(
    torch.ops.aten.linear_backward.default,
    "self: jt, grad_output: jt, weight: t, output_mask: any",
)
def linear_backward_default(func, *args, **kwargs):
    _, new_kwargs = normalize_function(
        func, args=args, kwargs=kwargs, normalize_to_only_use_kwargs=True
    )

    inp = new_kwargs.pop("input")
    grad_output = new_kwargs.pop("grad_output")
    weight = new_kwargs.pop("weight")

    check_ragged_dim_same(func, inp, "self", grad_output, "grad_output")
    ds = NestedTensor(
        torch.mm(grad_output._values, weight), **extract_kwargs(grad_output)
    )
    dw = torch.mm(grad_output._values.T, inp._values)
    db = None  # NYI: gradient for bias, need to reduce over ragged dim
    return (ds, dw, db)


@register_jagged_func(torch.ops.aten._to_copy.default, "self: jt")
def to_copy_default(func, *args, **kwargs):
    _, new_kwargs = normalize_function(
        func, args=args, kwargs=kwargs, normalize_to_only_use_kwargs=True
    )

    inp = new_kwargs.pop("input")
    # don't change layout
    new_kwargs.pop("layout")

    new_values = func(inp._values, **new_kwargs)
    # NB: Purposefully keep offsets on the old device.
    return NestedTensor(new_values, **extract_kwargs(inp))


register_jagged_func(
    [
        torch.ops.aten.ones_like.default,
        torch.ops.aten.zeros_like.default,
        torch.ops.aten.randn_like.default,
        torch.ops.aten.detach.default,
    ],
    "self: jt",
)(jagged_unary_pointwise)


register_jagged_func(
    torch.ops.aten._softmax.default, "self: jt, dim: any, half_to_float: any"
)(jagged_unary_pointwise)


@register_jagged_func(torch.ops.aten.prod.dim_int, "self: jt, dim: any, keepdim: any?")
def prod_dim_int(func, *args, **kwargs):
    _, new_kwargs = normalize_function(
        func, args=args, kwargs=kwargs, normalize_to_only_use_kwargs=True
    )

    inp = new_kwargs.pop("input")
    # TODO: Figure out how to handle this better
    # keep_dim is required to keep it in jagged format
    if not new_kwargs["keepdim"]:
        raise RuntimeError("prod(): keepdim=True must be set for NestedTensor")
    dim = new_kwargs["dim"]
    new_kwargs["dim"] = _wrap_jagged_dim(len(inp.shape), dim, "prod")

    return NestedTensor(func(inp._values, **new_kwargs), **extract_kwargs(args[0]))


@register_jagged_func(torch.ops.aten.unbind.int, "self: jt, dim: any?")
def unbind_int(func, *args, **kwargs):
    _, new_kwargs = normalize_function(
        func, args=args, kwargs=kwargs, normalize_to_only_use_kwargs=True
    )

    dim = new_kwargs["dim"]
    if dim != 0:
        raise RuntimeError("unbind(): only supported for NestedTensor on dim=0")

    inp = new_kwargs.pop("input")
    values = inp._values
    offsets = inp.offsets()

    views = []
    start = 0
    for length in offsets.diff().cpu().tolist():
        views.append(inp._values[start : start + length, ...])
        start += length

    return tuple(views)


@register_jagged_func(torch.ops.aten.unsqueeze.default, "self: jt, dim: any")
def unsqueeze_default(func, *args, **kwargs):
    _, new_kwargs = normalize_function(
        func, args=args, kwargs=kwargs, normalize_to_only_use_kwargs=True
    )

    inp = new_kwargs.pop("input")
    values = inp._values
    offsets = inp.offsets

    # Account for collapsed jagged dim
    dim = new_kwargs["dim"]
    new_kwargs["dim"] = _wrap_jagged_dim(len(inp.shape) + 1, dim, "unsqueeze")
    return NestedTensor(func(values, **new_kwargs), **extract_kwargs(inp))


@register_jagged_func(torch.ops.aten.cat.default, "tensors: any, dim: any")
def cat_default(func, *args, **kwargs):
    _, new_kwargs = normalize_function(
        func, args=args, kwargs=kwargs, normalize_to_only_use_kwargs=True
    )

    tensors = new_kwargs.pop("tensors")

    # Convert any non-nested to nested
    nested = [t for t in tensors if t.is_nested]
    assert len(nested) > 0
    first = nested[0]
    tensors = [t if t.is_nested else t.expand_as(first) for t in tensors]

    # Account for collapsed jagged dim
    dim = new_kwargs["dim"]
    new_kwargs["dim"] = _wrap_jagged_dim(len(first.shape), dim, "cat")

    return NestedTensor(
        func([t._values for t in tensors], **new_kwargs), **extract_kwargs(tensors[0])
    )


@register_jagged_func(torch.ops.aten.matmul.default, "self: jt, other: any")
def matmul_default(func, *args, **kwargs):
    _, new_kwargs = normalize_function(
        func, args=args, kwargs=kwargs, normalize_to_only_use_kwargs=True
    )

    inp = new_kwargs.pop("input")
    other = new_kwargs.pop("other")

    if inp.is_nested and not other.is_nested:
        return NestedTensor(
            func(inp._values, other, **new_kwargs), **extract_kwargs(inp)
        )
    elif inp.is_nested and other.is_nested:
        # BMM with equivalent ragged dims between the two inputs
        if inp.dim() > 3 and other.dim() > 3 and raggedness_matches(inp, other.shape):
            return NestedTensor(func(inp._values, other._values), **extract_kwargs(inp))

    raise RuntimeError(
        f"matmul(): not supported between inputs of shapes {inp.shape} and {other.shape}"
    )


@register_jagged_func(
    torch.ops.aten.expand.default, "self: jt, size: any, implicit: any?"
)
def expand_default(func, *args, **kwargs):
    _, new_kwargs = normalize_function(
        func, args=args, kwargs=kwargs, normalize_to_only_use_kwargs=True
    )

    inp = new_kwargs.pop("input")
    size = new_kwargs["size"]

    assert ("implicit" not in new_kwargs) or (not new_kwargs.pop("implicit"))
    if not raggedness_matches(inp, size):
        raise RuntimeError(f"expand(): cannot expand shape {inp.shape} -> {size}")

    expand_arg = [-1, *size[2:]]
    return NestedTensor(func(inp._values, expand_arg), **extract_kwargs(inp))


@register_jagged_func(torch.ops.aten.expand_as.default, "self: t, other: jt")
def expand_as_default(func, *args, **kwargs):
    _, new_kwargs = normalize_function(
        func, args=args, kwargs=kwargs, normalize_to_only_use_kwargs=True
    )

    inp = new_kwargs.pop("input")
    other = new_kwargs.pop("other")

    return NestedTensor(func(inp, other._values), **extract_kwargs(other))


@register_jagged_func(torch.ops.aten.where.self, "condition: jt, self: jt, other: jt")
def where_self(func, *args, **kwargs):
    _, new_kwargs = normalize_function(
        func, args=args, kwargs=kwargs, normalize_to_only_use_kwargs=True
    )

    condition = new_kwargs.pop("condition")
    inp = new_kwargs.pop("input")
    other = new_kwargs.pop("other")

    assert condition.shape == other.shape == inp.shape

    return NestedTensor(
        func(condition._values, inp._values, other._values, **new_kwargs),
        **extract_kwargs(condition),
    )


@register_jagged_func(torch.ops.aten._pin_memory.default, "self: jt, device: any?")
def _pin_memory_default(func, *args, **kwargs):
    _, new_kwargs = normalize_function(
        func, args=args, kwargs=kwargs, normalize_to_only_use_kwargs=True
    )

    inp = new_kwargs.pop("input")

    return NestedTensor(func(inp._values, **new_kwargs), **extract_kwargs(inp))


@register_jagged_func(torch.ops.aten.is_pinned.default, "self: jt, device: any?")
def is_pinned_default(func, *args, **kwargs):
    _, new_kwargs = normalize_function(
        func, args=args, kwargs=kwargs, normalize_to_only_use_kwargs=True
    )

    inp = new_kwargs.pop("input")

    return func(inp._values, **new_kwargs)


<<<<<<< HEAD
@register_jagged_func(torch.ops.aten.transpose.int, "self: jt, dim0: any, dim1: any")
def transpose_int(func, *args, **kwargs):
    _, new_kwargs = normalize_function(
        func, args=args, kwargs=kwargs, normalize_to_only_use_kwargs=True
    )

    inp = new_kwargs.pop("input")
    new_kwargs["dim0"] = _wrap_jagged_dim(inp.dim(), new_kwargs["dim0"], "transpose")
    new_kwargs["dim1"] = _wrap_jagged_dim(inp.dim(), new_kwargs["dim1"], "transpose")

    return NestedTensor(func(inp._values, **new_kwargs), **extract_kwargs(inp))


@register_jagged_func(torch.ops.aten.view.default, "self: jt, size: any")
def view_default(func, *args, **kwargs):
    _, new_kwargs = normalize_function(
        func, args=args, kwargs=kwargs, normalize_to_only_use_kwargs=True
    )

    inp = new_kwargs.pop("input")
    size = new_kwargs.pop("size")

    # Ensure specified size still includes batch and ragged dims
    if len(size) < 3 or not raggedness_matches(inp, size):
        raise RuntimeError(f"view(): cannot view shape {inp.shape} as {size}")

    jagged_size = [inp._values.shape[0]] + size[2:]
    return NestedTensor(func(inp._values, jagged_size), **extract_kwargs(inp))


@register_jagged_func(
    torch.ops.aten.native_layer_norm.default,
    "input: jt, normalized_shape: any, weight: any?, bias: any?, eps: any",
)
def native_layer_norm_default(func, *args, **kwargs):
    _, new_kwargs = normalize_function(
        func, args=args, kwargs=kwargs, normalize_to_only_use_kwargs=True
    )

    inp = new_kwargs.pop("input")
    normalized_shape = new_kwargs["normalized_shape"]

    # Ensure we're not trying to normalize over the ragged dim
    if inp.dim() < 3 or (inp.dim() - len(normalized_shape)) < 2:
        raise RuntimeError(
            "layer_norm(): normalizing over ragged dim not supported for nested tensors"
        )

    output, mean, std = func(inp._values, **new_kwargs)
    return (NestedTensor(output, **extract_kwargs(inp)), mean, std)


@register_jagged_func(torch.ops.aten.select.int, "self: jt, dim: any, index: any")
def select_int(func, *args, **kwargs):
    _, new_kwargs = normalize_function(
        func, args=args, kwargs=kwargs, normalize_to_only_use_kwargs=True
    )

    inp = new_kwargs.pop("input")
    new_kwargs["dim"] = _wrap_jagged_dim(inp.dim(), new_kwargs["dim"], "select")

    return NestedTensor(func(inp._values, **new_kwargs), **extract_kwargs(inp))


@register_jagged_func(
    torch.ops.aten.slice.Tensor,
    "self: jt, dim: any?, start: any?, end: any?, step: any?",
)
def slice_tensor(func, *args, **kwargs):
    _, new_kwargs = normalize_function(
        func, args=args, kwargs=kwargs, normalize_to_only_use_kwargs=True
    )

    inp = new_kwargs.pop("input")
    new_kwargs["dim"] = _wrap_jagged_dim(inp.dim(), new_kwargs["dim"], "slice")

    return NestedTensor(func(inp._values, **new_kwargs), **extract_kwargs(inp))


@register_jagged_func(
    torch.ops.aten.convolution.default,
    "input: jt, weight: t, bias: t?, stride: any, padding: any, "
    "dilation: any, transposed: any, output_padding: any, groups: any",
)
def convolution_default(func, *args, **kwargs):
    _, new_kwargs = normalize_function(
        func, args=args, kwargs=kwargs, normalize_to_only_use_kwargs=True
    )

    inp = new_kwargs.pop("input")

    return NestedTensor(func(inp._values, **new_kwargs), **extract_kwargs(inp))


@register_jagged_func(
    torch.ops.aten.mean.dim, "self: jt, dim: any?, keepdim: any, dtype: any?"
)
def mean_dim(func, *args, **kwargs):
    _, new_kwargs = normalize_function(
        func, args=args, kwargs=kwargs, normalize_to_only_use_kwargs=True
    )

    inp = new_kwargs.pop("input")
    # NB: mean expects dim as a single item list of ints for some reason
    new_kwargs["dim"] = [_wrap_jagged_dim(inp.dim(), new_kwargs["dim"][0], "mean")]

    return NestedTensor(func(inp._values, **new_kwargs), **extract_kwargs(inp))


@register_jagged_func(torch.ops.aten.stack.default, "tensors: any, dim: any")
def stack_default(func, *args, **kwargs):
    _, new_kwargs = normalize_function(
        func, args=args, kwargs=kwargs, normalize_to_only_use_kwargs=True
    )

    # guaranteed this is non-empty if we got here
    tensors = new_kwargs.pop("tensors")
    for t in tensors:
        if not isinstance(t, NestedTensor):
            raise RuntimeError("stack(): expected all nested tensors inputs")

        if t.dim() != tensors[0].dim():
            raise RuntimeError(
                "stack(): expected all nested tensors to have the same dim"
            )

        if not raggedness_matches(t, tensors[0].shape):
            raise RuntimeError(
                "stack(): expected all nested tensors to have the same nested structure"
            )

    new_kwargs["dim"] = _wrap_jagged_dim(
        tensors[0].dim() + 1, new_kwargs["dim"], "stack"
    )

    return NestedTensor(
        func([t._values for t in tensors], **new_kwargs), **extract_kwargs(tensors[0])
    )
=======
@register_jagged_func(torch.ops.aten.is_same_size.default, "self: jt, other: jt")
def is_same_size_default(func, *args, **kwargs):
    return args[0]._size == args[1]._size
>>>>>>> 50ffcc6b
<|MERGE_RESOLUTION|>--- conflicted
+++ resolved
@@ -239,8 +239,6 @@
         torch.ops.aten.sym_numel.default,
         torch.ops.aten.sym_stride.default,
         torch.ops.aten.sym_storage_offset.default,
-        torch.ops.aten.is_contiguous.default,
-        torch.ops.aten.is_contiguous.memory_format,
     ],
     "self: jt",
 )
@@ -263,12 +261,6 @@
     if func == torch.ops.aten.sym_storage_offset.default:
         return 0
 
-    if func == torch.ops.aten.is_contiguous.default:
-        return True
-
-    if func == torch.ops.aten.is_contiguous.memory_format:
-        return True
-
 
 @register_jagged_func(torch.ops.prim.layout.default, "self: jt")
 def prim_layout_default(func, *args, **kwargs):
@@ -276,14 +268,8 @@
 
 
 @register_jagged_func(
-    [
-        torch.ops.aten.size.default,
-<<<<<<< HEAD
-        torch.ops.aten.is_contiguous.memory_format,
-=======
->>>>>>> 50ffcc6b
-    ],
-    "self: jt, memory_format: any?",
+    [torch.ops.aten.size.default],
+    "self: jt",
 )
 def tensor_attr_unsupported_getter(func, *args, **kwargs):
     if func == torch.ops.aten.size.default:
@@ -292,13 +278,9 @@
             "please use `nested_tensor.size()` instead."
         )
 
-    raise RuntimeError(
-        "NestedTensors do not support directly querying contiguity by memory_format."
-    )
-
 
 @register_jagged_func(torch.ops.aten.is_contiguous.default, "self: jt")
-def is_contiguous_default(func, *args, **kwargs):
+def is_contiguous_general(func, *args, **kwargs):
     _, new_kwargs = normalize_function(
         func, args=args, kwargs=kwargs, normalize_to_only_use_kwargs=True
     )
@@ -307,7 +289,12 @@
 
     from torch._prims_common import is_contiguous
 
-    return is_contiguous(inp)
+    return is_contiguous(inp, **new_kwargs)
+
+
+register_jagged_func(
+    torch.ops.aten.is_contiguous.memory_format, "self: jt, memory_format: any?"
+)(is_contiguous_general)
 
 
 @register_jagged_func(torch.ops.aten.linear.default, "input: jt, weight: t, bias: t?")
@@ -549,7 +536,11 @@
     return func(inp._values, **new_kwargs)
 
 
-<<<<<<< HEAD
+@register_jagged_func(torch.ops.aten.is_same_size.default, "self: jt, other: jt")
+def is_same_size_default(func, *args, **kwargs):
+    return args[0]._size == args[1]._size
+
+
 @register_jagged_func(torch.ops.aten.transpose.int, "self: jt, dim0: any, dim1: any")
 def transpose_int(func, *args, **kwargs):
     _, new_kwargs = normalize_function(
@@ -687,9 +678,4 @@
 
     return NestedTensor(
         func([t._values for t in tensors], **new_kwargs), **extract_kwargs(tensors[0])
-    )
-=======
-@register_jagged_func(torch.ops.aten.is_same_size.default, "self: jt, other: jt")
-def is_same_size_default(func, *args, **kwargs):
-    return args[0]._size == args[1]._size
->>>>>>> 50ffcc6b
+    )